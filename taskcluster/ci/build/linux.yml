# This Source Code Form is subject to the terms of the Mozilla Public
# License, v. 2.0. If a copy of the MPL was not distributed with this
# file, You can obtain one at http://mozilla.org/MPL/2.0/.
---
linux64/opt:
    description: "Linux64 Opt"
    index:
        product: firefox
        job-name: linux64-opt
    attributes:
        enable-full-crashsymbols: true
    treeherder:
        platform: linux64/opt
        symbol: B
    worker-type: b-linux
    worker:
        max-run-time: 7200
    run:
        using: mozharness
        actions: [get-secrets, build]
        config:
            - builds/releng_base_firefox.py
            - builds/releng_base_linux_64_builds.py
        script: "mozharness/scripts/fx_desktop_build.py"
        secrets: true
        tooltool-downloads: public
        need-xvfb: true
    run-on-projects: ['mozilla-central', 'try']
    fetches:
        toolchain:
            - linux64-binutils
            - linux64-clang
            - linux64-rust
            - linux64-rust-size
            - linux64-cbindgen
            - linux64-sccache
            - linux64-nasm
            - linux64-node

linux64-plain/opt:
    description: "Linux64 Opt Plain"
    index:
        product: firefox
        job-name: linux64-plain-opt
    treeherder:
        platform: linux64/opt
        symbol: Bp
        tier: 2
    worker-type: b-linux
    worker:
        docker-image: {in-tree: debian9-amd64-build}
        max-run-time: 5400
        env:
            PERFHERDER_EXTRA_OPTIONS: plain
    run:
        using: mozharness
        actions: [build]
        config:
            - builds/releng_base_firefox.py
            - builds/releng_base_linux_64_builds.py
        script: mozharness/scripts/fx_desktop_build.py
        tooltool-downloads: public
        extra-config:
            disable_package_metrics: true
        mozconfig-variant: plain-opt
    run-on-projects: ['mozilla-central', 'try']
    fetches:
        toolchain:
            - linux64-binutils
            - linux64-clang
            - linux64-rust
            - linux64-nasm
            - linux64-node
            - linux64-cbindgen

linux64-fuzzing/debug:
    description: "Linux64 Fuzzing Debug"
    index:
        product: firefox
        job-name: linux64-fuzzing-debug
    treeherder:
        platform: linux64/debug
        symbol: Bf
    worker-type: b-linux
    worker:
        max-run-time: 5400
        env:
            PERFHERDER_EXTRA_OPTIONS: fuzzing
            FORCE_GCC: '1'
    run:
        using: mozharness
        actions: [get-secrets, build]
        config:
            - builds/releng_base_firefox.py
            - builds/releng_base_linux_64_builds.py
        script: "mozharness/scripts/fx_desktop_build.py"
        secrets: true
        custom-build-variant-cfg: fuzzing-debug
        mozconfig-variant: debug-fuzzing
        tooltool-downloads: public
        need-xvfb: true
    fetches:
        toolchain:
            - linux64-clang
            - linux64-gcc
            - linux64-cbindgen
            - linux64-sccache
            - linux64-rust
            - linux64-rust-size
            - linux64-nasm
            - linux64-node

linux64/debug:
    description: "Linux64 Debug"
    index:
        product: firefox
        job-name: linux64-debug
    attributes:
        enable-full-crashsymbols: true
    treeherder:
        platform: linux64/debug
        symbol: B
    worker-type: b-linux
    worker:
        max-run-time: 5400
    run:
        using: mozharness
        actions: [get-secrets, build]
        config:
            - builds/releng_base_firefox.py
            - builds/releng_base_linux_64_builds.py
        script: "mozharness/scripts/fx_desktop_build.py"
        secrets: true
        custom-build-variant-cfg: debug
        mozconfig-variant: debug
        tooltool-downloads: public
        need-xvfb: true
    fetches:
        toolchain:
            - linux64-binutils
            - linux64-clang
            - linux64-cbindgen
            - linux64-sccache
            - linux64-rust
            - linux64-rust-size
            - linux64-nasm
            - linux64-node

linux64-plain/debug:
    description: "Linux64 Debug Plain"
    index:
        product: firefox
        job-name: linux64-plain-debug
    treeherder:
        platform: linux64/debug
        symbol: Bp
        tier: 2
    worker-type: b-linux
    worker:
        docker-image: {in-tree: debian9-amd64-build}
        max-run-time: 5400
        env:
            PERFHERDER_EXTRA_OPTIONS: plain
    run:
        using: mozharness
        actions: [build]
        config:
            - builds/releng_base_firefox.py
            - builds/releng_base_linux_64_builds.py
        extra-config:
            disable_package_metrics: true
        mozconfig-variant: plain-debug
        script: mozharness/scripts/fx_desktop_build.py
        tooltool-downloads: public
    run-on-projects: [trunk]
    fetches:
        toolchain:
            - linux64-binutils
            - linux64-clang
            - linux64-rust
            - linux64-nasm
            - linux64-node
            - linux64-cbindgen

linux64-devedition-nightly/opt:
    description: "Linux64 devedition Nightly"
    use-pgo: linux64-shippable/opt
    attributes:
        nightly: true
        enable-full-crashsymbols: true
    shipping-phase: build
    shipping-product: devedition
    index:
        product: devedition
        job-name: linux64-opt
        type: nightly
    treeherder:
        platform: linux64-devedition/opt
        symbol: N
    worker-type: b-linux
    worker:
        max-run-time: 7200
    run:
        using: mozharness
        actions: [get-secrets, build]
        config:
            - builds/releng_base_firefox.py
            - builds/releng_base_linux_64_builds.py
            - taskcluster_nightly.py
        extra-config:
            stage_platform: 'linux64-devedition'
        script: "mozharness/scripts/fx_desktop_build.py"
        secrets: true
        tooltool-downloads: public
        need-xvfb: true
        mozconfig-variant: devedition
    run-on-projects: ['mozilla-beta']
    fetches:
        toolchain:
            - linux64-binutils
            - linux64-clang
            - linux64-rust
            - linux64-rust-size
            - linux64-cbindgen
            - linux64-nasm
            - linux64-node

linux64-base-toolchains/opt:
    description: "Linux64 base toolchains Opt"
    index:
        product: firefox
        job-name: linux64-base-toolchains-opt
    treeherder:
        platform: linux64/opt
        symbol: Bb
    worker-type: b-linux
    worker:
        docker-image: {in-tree: debian7-amd64-build-base}
        max-run-time: 7200
        env:
            PERFHERDER_EXTRA_OPTIONS: base-toolchains
            FORCE_GCC: '1'
    run:
        using: mozharness
        actions: [get-secrets, build]
        config:
            - builds/releng_base_firefox.py
            - builds/releng_base_linux_64_builds.py
        script: "mozharness/scripts/fx_desktop_build.py"
        secrets: true
        tooltool-downloads: public
        need-xvfb: true
    fetches:
        toolchain:
            - linux64-clang-4.0
            - linux64-gcc-6
            - linux64-rust-1.37
            - linux64-cbindgen
            - linux64-sccache
            - linux64-nasm-2.13.02
            - linux64-node

linux64-base-toolchains/debug:
    description: "Linux64 base toolchains Debug"
    index:
        product: firefox
        job-name: linux64-base-toolchains-debug
    treeherder:
        platform: linux64/debug
        symbol: Bb
    worker-type: b-linux
    worker:
        docker-image: {in-tree: debian7-amd64-build-base}
        max-run-time: 7200
        env:
            PERFHERDER_EXTRA_OPTIONS: base-toolchains
            FORCE_GCC: '1'
    run:
        using: mozharness
        actions: [get-secrets, build]
        config:
            - builds/releng_base_firefox.py
            - builds/releng_base_linux_64_builds.py
        script: "mozharness/scripts/fx_desktop_build.py"
        secrets: true
        custom-build-variant-cfg: debug
        mozconfig-variant: debug
        tooltool-downloads: public
        need-xvfb: true
    fetches:
        toolchain:
            - linux64-clang-4.0
            - linux64-gcc-6
            - linux64-rust-1.37
            - linux64-cbindgen
            - linux64-sccache
            - linux64-nasm-2.13.02
            - linux64-node

linux64-base-toolchains-clang/opt:
    description: "Linux64 base toolchains clang Opt"
    index:
        product: firefox
        job-name: linux64-base-toolchains-clang-opt
    treeherder:
        platform: linux64/opt
        symbol: Bbc
    worker-type: b-linux
    worker:
        docker-image: {in-tree: debian7-amd64-build-base}
        max-run-time: 7200
        env:
            PERFHERDER_EXTRA_OPTIONS: base-toolchains-clang
    run:
        using: mozharness
        actions: [get-secrets, build]
        config:
            - builds/releng_base_firefox.py
            - builds/releng_base_linux_64_builds.py
        script: "mozharness/scripts/fx_desktop_build.py"
        secrets: true
        tooltool-downloads: public
        need-xvfb: true
    fetches:
        toolchain:
            - linux64-binutils
            - linux64-clang-4.0
            - linux64-rust-1.37
            - linux64-cbindgen
            - linux64-nasm-2.13.02
            - linux64-node

linux64-base-toolchains-clang/debug:
    description: "Linux64 base toolchains clang Debug"
    index:
        product: firefox
        job-name: linux64-base-toolchains-clang-debug
    treeherder:
        platform: linux64/debug
        symbol: Bbc
    worker-type: b-linux
    worker:
        docker-image: {in-tree: debian7-amd64-build-base}
        max-run-time: 5400
        env:
            PERFHERDER_EXTRA_OPTIONS: base-toolchains-clang
    run:
        using: mozharness
        actions: [get-secrets, build]
        config:
            - builds/releng_base_firefox.py
            - builds/releng_base_linux_64_builds.py
        script: "mozharness/scripts/fx_desktop_build.py"
        secrets: true
        custom-build-variant-cfg: debug
        mozconfig-variant: debug
        tooltool-downloads: public
        need-xvfb: true
    fetches:
        toolchain:
            - linux64-binutils
            - linux64-clang-4.0
            - linux64-rust-1.37
            - linux64-cbindgen
            - linux64-nasm-2.13.02
            - linux64-node

linux/opt:
    description: "Linux32 Opt"
    index:
        product: firefox
        job-name: linux-opt
    attributes:
        enable-full-crashsymbols: true
    treeherder:
        platform: linux32/opt
        symbol: B
    worker-type: b-linux
    worker:
        docker-image: {in-tree: debian7-i386-build}
        max-run-time: 7200
    run:
        using: mozharness
        actions: [get-secrets, build]
        config:
            - builds/releng_base_firefox.py
            - builds/releng_base_linux_32_builds.py
        script: "mozharness/scripts/fx_desktop_build.py"
        secrets: true
        tooltool-downloads: public
        need-xvfb: true
    run-on-projects: ['mozilla-central', 'try']
    fetches:
        toolchain:
            - linux64-binutils
            - linux64-clang
            - linux64-rust
            - linux64-rust-size
            - linux64-cbindgen
            - linux64-sccache
            - linux64-nasm
            - linux64-node

linux/debug:
    description: "Linux32 Debug"
    index:
        product: firefox
        job-name: linux-debug
    attributes:
        enable-full-crashsymbols: true
    treeherder:
        platform: linux32/debug
        symbol: B
    worker-type: b-linux
    worker:
        docker-image: {in-tree: debian7-i386-build}
        max-run-time: 5400
    run:
        using: mozharness
        actions: [get-secrets, build]
        config:
            - builds/releng_base_firefox.py
            - builds/releng_base_linux_32_builds.py
        script: "mozharness/scripts/fx_desktop_build.py"
        secrets: true
        custom-build-variant-cfg: debug
        mozconfig-variant: debug
        tooltool-downloads: public
        need-xvfb: true
    fetches:
        toolchain:
            - linux64-binutils
            - linux64-clang
            - linux64-rust
            - linux64-rust-size
            - linux64-cbindgen
            - linux64-sccache
            - linux64-nasm
            - linux64-node

linux-rusttests/opt:
    description: "Linux32 Rust Tests Opt"
    index:
        product: firefox
        job-name: linux-rusttests-opt
    treeherder:
        platform: linux32/opt
        symbol: BR
        tier: 1
    worker-type: b-linux
    worker:
        docker-image: {in-tree: debian7-i386-build}
        max-run-time: 2700
        env:
            PERFHERDER_EXTRA_OPTIONS: rusttests
    run:
        using: mozharness
        actions: [get-secrets, build]
        config:
            - builds/releng_base_firefox.py
            - builds/releng_base_linux_32_builds.py
        script: "mozharness/scripts/fx_desktop_build.py"
        secrets: true
        custom-build-variant-cfg: rusttests
        mozconfig-variant: rusttests
        tooltool-downloads: public
        keep-artifacts: false
        need-xvfb: true
    run-on-projects: ['trunk', 'try']
    fetches:
        toolchain:
            - linux64-binutils
            - linux64-clang
            - linux64-rust
            - linux64-cbindgen
            - linux64-sccache
            - linux64-nasm
            - linux64-node

linux-rusttests/debug:
    description: "Linux32 Rust Tests Debug"
    index:
        product: firefox
        job-name: linux-rusttests-debug
    treeherder:
        platform: linux32/debug
        symbol: BR
        tier: 1
    worker-type: b-linux
    worker:
        docker-image: {in-tree: debian7-i386-build}
        max-run-time: 2700
        env:
            PERFHERDER_EXTRA_OPTIONS: rusttests
    run:
        using: mozharness
        actions: [get-secrets, build]
        config:
            - builds/releng_base_firefox.py
            - builds/releng_base_linux_32_builds.py
        script: "mozharness/scripts/fx_desktop_build.py"
        secrets: true
        custom-build-variant-cfg: rusttests-debug
        mozconfig-variant: rusttests-debug
        tooltool-downloads: public
        keep-artifacts: false
        need-xvfb: true
    run-on-projects: ['trunk', 'try']
    fetches:
        toolchain:
            - linux64-binutils
            - linux64-clang
            - linux64-rust
            - linux64-cbindgen
            - linux64-sccache
            - linux64-nasm
            - linux64-node

linux-devedition-nightly/opt:
    description: "Linux32 devedition Nightly"
    use-pgo: linux-shippable/opt
    attributes:
        nightly: true
        enable-full-crashsymbols: true
    shipping-phase: build
    shipping-product: devedition
    index:
        product: devedition
        job-name: linux-opt
        type: nightly
    treeherder:
        platform: linux32-devedition/opt
        symbol: N
    worker-type: b-linux
    worker:
        docker-image: {in-tree: debian7-i386-build}
        max-run-time: 7200
    run:
        using: mozharness
        actions: [get-secrets, build]
        config:
            - builds/releng_base_firefox.py
            - builds/releng_base_linux_32_builds.py
            - taskcluster_nightly.py
        extra-config:
            stage_platform: linux-devedition
        script: "mozharness/scripts/fx_desktop_build.py"
        secrets: true
        tooltool-downloads: public
        need-xvfb: true
        mozconfig-variant: devedition
    run-on-projects: ['mozilla-beta']
    fetches:
        toolchain:
            - linux64-binutils
            - linux64-clang
            - linux64-rust
            - linux64-rust-size
            - linux64-cbindgen
            - linux64-nasm
            - linux64-node

linux-shippable/opt:
    description: "Linux32 Shippable"
    use-pgo: true
    attributes:
        shippable: true
        enable-full-crashsymbols: true
    shipping-phase: build
    shipping-product: firefox
    index:
        product: firefox
        job-name: linux-opt
        type: shippable
    treeherder:
        platform: linux32-shippable/opt
        symbol: Bpgo(B)
    worker-type: b-linux
    worker:
        docker-image: {in-tree: debian7-i386-build}
        max-run-time: 9000
    run:
        using: mozharness
        actions: [get-secrets, build]
        config:
            - builds/releng_base_firefox.py
            - builds/releng_base_linux_32_builds.py
            - taskcluster_nightly.py
        script: "mozharness/scripts/fx_desktop_build.py"
        secrets: true
        tooltool-downloads: public
        need-xvfb: true
    fetches:
        toolchain:
            - linux64-binutils
            - linux64-clang
            - linux64-rust
            - linux64-rust-size
            - linux64-cbindgen
            - linux64-nasm
            - linux64-node

linux64-asan/opt:
    description: "Linux64 Opt ASAN"
    index:
        product: firefox
        job-name: linux64-asan-opt
    treeherder:
        platform: linux64/asan
        symbol: Bo
    worker-type: b-linux
    worker:
        env:
            PERFHERDER_EXTRA_OPTIONS: "opt asan"
            ASAN_OPTIONS: "detect_leaks=0"
        max-run-time: 5400
    run:
        using: mozharness
        actions: [get-secrets, build]
        config:
            - builds/releng_base_firefox.py
            - builds/releng_base_linux_64_builds.py
        script: "mozharness/scripts/fx_desktop_build.py"
        secrets: true
        custom-build-variant-cfg: asan-tc
        mozconfig-variant: nightly-asan
        tooltool-downloads: public
        need-xvfb: true
    fetches:
        toolchain:
            - linux64-binutils
            - linux64-clang
            - linux64-rust
            - linux64-rust-size
            - linux64-cbindgen
            - linux64-sccache
            - linux64-nasm
            - linux64-node

linux64-asan-fuzzing/opt:
    description: "Linux64 Fuzzing Opt ASAN"
    index:
        product: firefox
        job-name: linux64-fuzzing-asan-opt
    treeherder:
        platform: linux64/asan
        symbol: Bof
    worker-type: b-linux
    worker:
        env:
            PERFHERDER_EXTRA_OPTIONS: asan-fuzzing
            ASAN_OPTIONS: "detect_leaks=0"
        max-run-time: 5400
    run:
        using: mozharness
        actions: [get-secrets, build]
        config:
            - builds/releng_base_firefox.py
            - builds/releng_base_linux_64_builds.py
        script: "mozharness/scripts/fx_desktop_build.py"
        secrets: true
        custom-build-variant-cfg: fuzzing-asan-tc
        mozconfig-variant: nightly-fuzzing-asan
        tooltool-downloads: public
        need-xvfb: true
    fetches:
        toolchain:
            - linux64-binutils
            - linux64-clang
            - linux64-rust
            - linux64-rust-size
            - linux64-cbindgen
            - linux64-sccache
            - linux64-nasm
            - linux64-node

linux64-asan-fuzzing-ccov/opt:
    description: "Linux64 Fuzzing Opt ASAN w/ Coverage"
    index:
        product: firefox
        job-name: linux64-ccov-fuzzing-asan-opt
    treeherder:
        platform: linux64/asan
        symbol: Bocf
    run-on-projects: ['mozilla-central', 'try']
    worker-type: b-linux
    worker:
        env:
            PERFHERDER_EXTRA_OPTIONS: asan-fuzzing-ccov
            ASAN_OPTIONS: "detect_leaks=0"
        max-run-time: 5400
    run:
        using: mozharness
        actions: [get-secrets, build]
        config:
            - builds/releng_base_firefox.py
            - builds/releng_base_linux_64_builds.py
        script: "mozharness/scripts/fx_desktop_build.py"
        secrets: true
        mozconfig-variant: asan-fuzzing-ccov
        tooltool-downloads: public
        need-xvfb: true
    fetches:
        toolchain:
            - linux64-binutils
            - linux64-clang
            - linux64-rust
            - linux64-rust-size
            - linux64-cbindgen
            - linux64-sccache
            - linux64-nasm
            - linux64-node

linux64-fuzzing-ccov/opt:
    description: "Linux64 Fuzzing Opt w/ Coverage"
    index:
        product: firefox
        job-name: linux64-ccov-fuzzing-opt
    treeherder:
        platform: linux64/opt
        symbol: Bocf
    run-on-projects: ['mozilla-central', 'try']
    worker-type: b-linux
    worker:
        max-run-time: 5400
        env:
            PERFHERDER_EXTRA_OPTIONS: fuzzing-ccov
            FORCE_GCC: '1'
            ASAN_OPTIONS: "detect_leaks=0"
            RUSTC_BOOTSTRAP: '1'
    run:
        using: mozharness
        actions: [get-secrets, build]
        config:
            - builds/releng_base_firefox.py
            - builds/releng_base_linux_64_builds.py
        script: "mozharness/scripts/fx_desktop_build.py"
        secrets: true
        mozconfig-variant: fuzzing-ccov
        tooltool-downloads: public
        need-xvfb: true
    fetches:
        toolchain:
            - linux64-clang
            - linux64-gcc
            - linux64-cbindgen
            - linux64-rust
            - linux64-rust-size
            - linux64-sccache
            - linux64-nasm
            - linux64-node

linux64-asan-reporter-nightly/opt:
    description: "Linux64 Opt ASAN Reporter Nightly"
    attributes:
        nightly: true
    shipping-product:
        by-release-type:
            nightly: firefox
            default: null
    index:
        product: firefox
        job-name: linux64-asan-reporter-opt
        type: nightly
    treeherder:
        platform: linux64-asan-reporter/opt
        symbol: BoR
    run-on-projects: ['mozilla-central']
    worker-type: b-linux
    worker:
        env:
            PERFHERDER_EXTRA_OPTIONS: asan-reporter
            ASAN_OPTIONS: "detect_leaks=0"
        max-run-time: 3600
    run:
        using: mozharness
        actions: [get-secrets, build]
        config:
            - builds/releng_base_firefox.py
            - builds/releng_base_linux_64_builds.py
            - taskcluster_nightly.py
        script: "mozharness/scripts/fx_desktop_build.py"
        secrets: true
        custom-build-variant-cfg: asan-reporter-tc
        mozconfig-variant: nightly-asan-reporter
        tooltool-downloads: public
        need-xvfb: true
        mar-channel-id:
            firefox-mozilla-central-asan
    fetches:
        toolchain:
            - linux64-binutils
            - linux64-clang
            - linux64-rust
            - linux64-rust-size
            - linux64-cbindgen
            - linux64-nasm
            - linux64-node

linux64-asan/debug:
    description: "Linux64 Debug ASAN"
    index:
        product: firefox
        job-name: linux64-asan-debug
    treeherder:
        platform: linux64/asan
        symbol: Bd
    worker-type: b-linux
    worker:
        env:
            PERFHERDER_EXTRA_OPTIONS: "debug asan"
            ASAN_OPTIONS: "detect_leaks=0"
        max-run-time: 5400
    run:
        using: mozharness
        actions: [get-secrets, build]
        config:
            - builds/releng_base_firefox.py
            - builds/releng_base_linux_64_builds.py
        script: "mozharness/scripts/fx_desktop_build.py"
        secrets: true
        custom-build-variant-cfg: asan-tc-and-debug
        mozconfig-variant: debug-asan
        tooltool-downloads: public
        need-xvfb: true
    fetches:
        toolchain:
            - linux64-binutils
            - linux64-clang
            - linux64-rust
            - linux64-rust-size
            - linux64-cbindgen
            - linux64-sccache
            - linux64-nasm
            - linux64-node

linux64-shippable/opt:
    description: "Linux64 Shippable"
    use-pgo: true
    attributes:
        shippable: true
        enable-full-crashsymbols: true
    shipping-phase: build
    shipping-product: firefox
    index:
        product: firefox
        job-name: linux64-opt
        type: shippable
    treeherder:
        platform: linux64-shippable/opt
        symbol: Bpgo(B)
    worker-type: b-linux
    worker:
        max-run-time: 9000
    run:
        using: mozharness
        actions: [get-secrets, build]
        config:
            - builds/releng_base_firefox.py
            - builds/releng_base_linux_64_builds.py
            - taskcluster_nightly.py
        script: "mozharness/scripts/fx_desktop_build.py"
        secrets: true
        tooltool-downloads: public
        need-xvfb: true
    fetches:
        toolchain:
            - linux64-binutils
            - linux64-clang
            - linux64-rust
            - linux64-rust-size
            - linux64-cbindgen
            - linux64-nasm
            - linux64-node

linux64-noopt/debug:
    description: "Linux64 No-optimize Debug"
    index:
        product: firefox
        job-name: linux64-noopt-debug
    treeherder:
        platform: linux64-noopt/debug
        symbol: B
        tier: 2
    attributes:
        enable-full-crashsymbols: true
    worker-type: b-linux
    worker:
        max-run-time: 5400
    run:
        using: mozharness
        actions: [get-secrets, build]
        config:
            - builds/releng_base_firefox.py
            - builds/releng_base_linux_64_builds.py
        script: "mozharness/scripts/fx_desktop_build.py"
        secrets: true
        custom-build-variant-cfg: noopt-debug
        mozconfig-variant: noopt-debug
        tooltool-downloads: public
        keep-artifacts: false
        need-xvfb: true
    run-on-projects: ['trunk', 'try']
    fetches:
        toolchain:
            - linux64-binutils
            - linux64-clang
            - linux64-rust
            - linux64-rust-size
            - linux64-cbindgen
            - linux64-sccache
            - linux64-nasm
            - linux64-node

linux64-rusttests/opt:
    description: "Linux64 Rust Tests Opt"
    index:
        product: firefox
        job-name: linux64-rusttests-opt
    treeherder:
        platform: linux64/opt
        symbol: BR
        tier: 1
    worker-type: b-linux
    worker:
        max-run-time: 2700
        env:
            PERFHERDER_EXTRA_OPTIONS: rusttests
    run:
        using: mozharness
        actions: [get-secrets, build]
        config:
            - builds/releng_base_firefox.py
            - builds/releng_base_linux_64_builds.py
        script: "mozharness/scripts/fx_desktop_build.py"
        secrets: true
        custom-build-variant-cfg: rusttests
        mozconfig-variant: rusttests
        tooltool-downloads: public
        keep-artifacts: false
        need-xvfb: true
    run-on-projects: ['trunk', 'try']
    fetches:
        toolchain:
            - linux64-binutils
            - linux64-clang
            - linux64-rust
            - linux64-cbindgen
            - linux64-sccache
            - linux64-nasm
            - linux64-node

linux64-rusttests/debug:
    description: "Linux64 Rust Tests Debug"
    index:
        product: firefox
        job-name: linux64-rusttests-debug
    treeherder:
        platform: linux64/debug
        symbol: BR
        tier: 1
    worker-type: b-linux
    worker:
        max-run-time: 2700
        env:
            PERFHERDER_EXTRA_OPTIONS: rusttests
    run:
        using: mozharness
        actions: [get-secrets, build]
        config:
            - builds/releng_base_firefox.py
            - builds/releng_base_linux_64_builds.py
        script: "mozharness/scripts/fx_desktop_build.py"
        secrets: true
        custom-build-variant-cfg: rusttests-debug
        mozconfig-variant: rusttests-debug
        tooltool-downloads: public
        keep-artifacts: false
        need-xvfb: true
    run-on-projects: ['trunk', 'try']
    fetches:
        toolchain:
            - linux64-binutils
            - linux64-clang
            - linux64-rust
            - linux64-cbindgen
            - linux64-sccache
            - linux64-nasm
            - linux64-node

linux64-tup/opt:
    description: "Linux64 Tup"
    index:
        product: firefox
        job-name: linux64-tup-opt
    treeherder:
        platform: linux64/opt
        symbol: Btup
        tier: 3
    worker-type: b-linux
    worker:
        max-run-time: 3600
        env:
            PERFHERDER_EXTRA_OPTIONS: tup
            RUSTC_BOOTSTRAP: '1'
    run:
        using: mozharness
        actions: [get-secrets, build]
        config:
            - builds/releng_base_firefox.py
            - builds/releng_base_linux_64_builds.py
        script: "mozharness/scripts/fx_desktop_build.py"
        secrets: true
        custom-build-variant-cfg: tup
        mozconfig-variant: tup
        tooltool-downloads: public
        need-xvfb: true
    run-on-projects: []
    fetches:
        toolchain:
            - linux64-binutils
            - linux64-clang
            - linux64-rust
            - linux64-cbindgen
            - linux64-sccache
            - linux64-tup
            - linux64-nasm
            - linux64-node

linux64-ccov/debug:
    description: "Linux64-CCov Debug"
    index:
        product: firefox
        job-name: linux64-ccov-debug
    treeherder:
        platform: linux64-ccov/debug
        symbol: B
        tier: 2
    run-on-projects: ['mozilla-central', 'try']
    worker-type: b-linux
    worker:
        artifacts:
            - name: public/code-coverage-grcov.zip
              path: /builds/worker/workspace/build/src/obj-firefox/code-coverage-grcov.zip
              type: file
        max-run-time: 7200
        env:
            FORCE_GCC: '1'
            RUSTC_BOOTSTRAP: '1'
    run:
        using: mozharness
        actions: [get-secrets, build]
        config:
            - builds/releng_base_firefox.py
            - builds/releng_base_linux_64_builds.py
        script: "mozharness/scripts/fx_desktop_build.py"
        secrets: true
        custom-build-variant-cfg: code-coverage-debug
        mozconfig-variant: code-coverage-debug
        tooltool-downloads: public
        need-xvfb: true
    fetches:
        toolchain:
<<<<<<< HEAD
            - linux64-clang-9
            - linux64-rust-nightly
=======
            - linux64-clang-8
            - linux64-rust
>>>>>>> 5e830ac8
            - linux64-gcc
            - linux64-grcov
            - linux64-cbindgen
            - linux64-sccache
            - linux64-nasm
            - linux64-node

linux64-ccov/opt:
    description: "Linux64-CCov Opt"
    index:
        product: firefox
        job-name: linux64-ccov-opt
    treeherder:
        platform: linux64-ccov/opt
        symbol: B
        tier: 2
    run-on-projects: ['mozilla-central', 'try']
    worker-type: b-linux
    worker:
        max-run-time: 7200
        env:
            FORCE_GCC: '1'
            RUSTC_BOOTSTRAP: '1'
    run:
        using: mozharness
        actions: [get-secrets, build]
        config:
            - builds/releng_base_firefox.py
            - builds/releng_base_linux_64_builds.py
        script: "mozharness/scripts/fx_desktop_build.py"
        secrets: true
        custom-build-variant-cfg: code-coverage-opt
        mozconfig-variant: code-coverage-opt
        tooltool-downloads: public
        need-xvfb: true
    fetches:
        toolchain:
<<<<<<< HEAD
            - linux64-clang-9
            - linux64-rust-nightly
=======
            - linux64-clang-8
            - linux64-rust
>>>>>>> 5e830ac8
            - linux64-gcc
            - linux64-cbindgen
            - linux64-sccache
            - linux64-nasm
            - linux64-node

linux64-add-on-devel/opt:
    description: "Linux64 add-on-devel"
    index:
        product: firefox
        job-name: linux64-add-on-devel
    treeherder:
        platform: linux64-add-on-devel/opt
        symbol: B
        tier: 2
    worker-type: b-linux
    worker:
        max-run-time: 3600
    run:
        using: mozharness
        actions: [get-secrets, build]
        config:
            - builds/releng_base_firefox.py
            - builds/releng_base_linux_64_builds.py
        script: "mozharness/scripts/fx_desktop_build.py"
        secrets: true
        custom-build-variant-cfg: add-on-devel
        mozconfig-variant: add-on-devel
        tooltool-downloads: public
        need-xvfb: true
    run-on-projects: ['mozilla-beta', 'mozilla-release', 'mozilla-esr45']
    fetches:
        toolchain:
            - linux64-binutils
            - linux64-clang
            - linux64-rust
            - linux64-rust-size
            - linux64-cbindgen
            - linux64-sccache
            - linux64-nasm
            - linux64-node

linux64-aarch64/opt:
    description: "Linux64 aarch64 Opt"
    index:
        product: firefox
        job-name: linux64-aarch64-opt
    attributes:
        enable-full-crashsymbols: true
    treeherder:
        platform: linux64-aarch64/opt
        symbol: B
        tier: 2
    worker-type: b-linux
    worker:
        docker-image: {in-tree: debian10-arm64-build}
        max-run-time: 7200
    run:
        using: mozharness
        actions: [get-secrets, build]
        config:
            - builds/releng_base_firefox.py
            - builds/releng_base_linux_64_builds.py
        extra-config:
            mozconfig_platform: linux64-aarch64
        script: "mozharness/scripts/fx_desktop_build.py"
        secrets: true
        mozconfig-variant: opt
        tooltool-downloads: public
        need-xvfb: true
    fetches:
        toolchain:
            - linux64-binutils
            - linux64-clang-aarch64-cross
            - linux64-rust
            - linux64-rust-size
            - linux64-cbindgen
            - linux64-sccache
            - linux64-node

linux-gcp/debug:
    description: "Linux32 Debug - built on GCP"
    index:
        product: firefox
        job-name: linux-gcp-debug
    attributes:
        enable-full-crashsymbols: true
    treeherder:
        platform: linux32/debug
        symbol: Bg
        tier: 3
    worker-type: gce/gecko-{level}-b-linux
    worker:
        docker-image: {in-tree: debian7-i386-build}
        max-run-time: 5400
        env:
            PERFHERDER_EXTRA_OPTIONS: gcp
    run:
        using: mozharness
        actions: [get-secrets, build]
        config:
            - builds/releng_base_firefox.py
            - builds/releng_base_linux_32_builds.py
        script: "mozharness/scripts/fx_desktop_build.py"
        secrets: true
        custom-build-variant-cfg: debug
        mozconfig-variant: debug
        tooltool-downloads: public
        need-xvfb: true
    fetches:
        toolchain:
            - linux64-binutils
            - linux64-clang
            - linux64-rust
            - linux64-rust-size
            - linux64-cbindgen
            - linux64-sccache
            - linux64-nasm
            - linux64-node

linux-gcp/opt:
    description: "Linux32 Opt - built on GCP"
    index:
        product: firefox
        job-name: linux-gcp-opt
    attributes:
        enable-full-crashsymbols: true
    treeherder:
        platform: linux32/opt
        symbol: Bg
        tier: 3
    worker-type: gce/gecko-{level}-b-linux
    worker:
        docker-image: {in-tree: debian7-i386-build}
        max-run-time: 7200
        env:
            PERFHERDER_EXTRA_OPTIONS: gcp
    run:
        using: mozharness
        actions: [get-secrets, build]
        config:
            - builds/releng_base_firefox.py
            - builds/releng_base_linux_32_builds.py
        script: "mozharness/scripts/fx_desktop_build.py"
        secrets: true
        tooltool-downloads: public
        need-xvfb: true
    run-on-projects: ['mozilla-central', 'try']
    fetches:
        toolchain:
            - linux64-binutils
            - linux64-clang
            - linux64-rust
            - linux64-rust-size
            - linux64-cbindgen
            - linux64-sccache
            - linux64-nasm
            - linux64-node

linux64-gcp/debug:
    description: "Linux64 Debug - built on GCP"
    index:
        product: firefox
        job-name: linux64-gcp-debug
    attributes:
        enable-full-crashsymbols: true
    treeherder:
        platform: linux64/debug
        symbol: Bg
        tier: 3
    worker-type: gce/gecko-{level}-b-linux
    worker:
        max-run-time: 5400
        env:
            PERFHERDER_EXTRA_OPTIONS: gcp
    run:
        using: mozharness
        actions: [get-secrets, build]
        config:
            - builds/releng_base_firefox.py
            - builds/releng_base_linux_64_builds.py
        script: "mozharness/scripts/fx_desktop_build.py"
        secrets: true
        custom-build-variant-cfg: debug
        mozconfig-variant: debug
        tooltool-downloads: public
        need-xvfb: true
    fetches:
        toolchain:
            - linux64-binutils
            - linux64-clang
            - linux64-cbindgen
            - linux64-sccache
            - linux64-rust
            - linux64-rust-size
            - linux64-nasm
            - linux64-node

linux64-gcp/opt:
    description: "Linux64 Opt - built on GCP"
    index:
        product: firefox
        job-name: linux64-gcp-opt
    attributes:
        enable-full-crashsymbols: true
    treeherder:
        platform: linux64/opt
        symbol: Bg
        tier: 3
    worker-type: gce/gecko-{level}-b-linux
    worker:
        max-run-time: 7200
        env:
            PERFHERDER_EXTRA_OPTIONS: gcp
    run:
        using: mozharness
        actions: [get-secrets, build]
        config:
            - builds/releng_base_firefox.py
            - builds/releng_base_linux_64_builds.py
        script: "mozharness/scripts/fx_desktop_build.py"
        secrets: true
        tooltool-downloads: public
        need-xvfb: true
    run-on-projects: ['mozilla-central', 'try']
    fetches:
        toolchain:
            - linux64-binutils
            - linux64-clang
            - linux64-rust
            - linux64-rust-size
            - linux64-cbindgen
            - linux64-sccache
            - linux64-nasm
            - linux64-node<|MERGE_RESOLUTION|>--- conflicted
+++ resolved
@@ -1061,13 +1061,8 @@
         need-xvfb: true
     fetches:
         toolchain:
-<<<<<<< HEAD
             - linux64-clang-9
-            - linux64-rust-nightly
-=======
-            - linux64-clang-8
-            - linux64-rust
->>>>>>> 5e830ac8
+            - linux64-rust
             - linux64-gcc
             - linux64-grcov
             - linux64-cbindgen
@@ -1105,13 +1100,8 @@
         need-xvfb: true
     fetches:
         toolchain:
-<<<<<<< HEAD
             - linux64-clang-9
-            - linux64-rust-nightly
-=======
-            - linux64-clang-8
-            - linux64-rust
->>>>>>> 5e830ac8
+            - linux64-rust
             - linux64-gcc
             - linux64-cbindgen
             - linux64-sccache
