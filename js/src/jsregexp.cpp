--- conflicted
+++ resolved
@@ -5229,12 +5229,8 @@
                              JSTempValueRooter *tvr)
 {
     *statics = cx->regExpStatics;
-<<<<<<< HEAD
-    if (statics->input)
-        tvr->setString(statics->input);
-=======
     JS_PUSH_TEMP_ROOT_STRING(cx, statics->input, tvr);
->>>>>>> 1066acaf
+
     /*
      * Prevent JS_ClearRegExpStatics from freeing moreParens, since we've only
      * moved it elsewhere (into statics->moreParens).
