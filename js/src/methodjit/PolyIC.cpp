--- conflicted
+++ resolved
@@ -2011,11 +2011,7 @@
 
     RootedValue v(f.cx);
     if (cached) {
-<<<<<<< HEAD
-        if (!GetPropertyOperation(f.cx, f.script(), f.pc(), f.regs.sp[-1], &v))
-=======
-        if (!GetPropertyOperation(f.cx, f.pc(), &objval, &v))
->>>>>>> 94d1e10b
+        if (!GetPropertyOperation(f.cx, f.script(), f.pc(), &objval, &v))
             THROW();
     } else {
         if (!obj->getProperty(f.cx, name, &v))
