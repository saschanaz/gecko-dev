--- conflicted
+++ resolved
@@ -481,7 +481,6 @@
     }
 }
 
-<<<<<<< HEAD
 void
 JSCompartment::purge(JSContext *cx)
 {
@@ -504,33 +503,6 @@
 #endif
 }
 
-static bool
-SetupFakeFrame(JSContext *cx, ExecuteFrameGuard &frame, JSFrameRegs &regs, JSObject *obj)
-{
-    const uintN vplen = 2;
-    const uintN nfixed = 0;
-    if (!cx->stack().getExecuteFrame(cx, js_GetTopStackFrame(cx), vplen, nfixed, frame))
-        return false;
-
-    Value *vp = frame.getvp();
-    vp[0].setUndefined();
-    vp[1].setNull();  // satisfy LeaveTree assert
-
-    JSStackFrame *fp = frame.getFrame();
-    PodZero(fp);  // fp->fun and fp->script are both NULL
-    fp->argv = vp + 2;
-    fp->setScopeChain(obj->getGlobal());
-    fp->flags = JSFRAME_DUMMY;
-
-    regs.pc = NULL;
-    regs.sp = fp->slots();
-
-    cx->stack().pushExecuteFrame(cx, frame, regs, NULL);
-    return true;
-}
-
-=======
->>>>>>> 6befcdda
 AutoCompartment::AutoCompartment(JSContext *cx, JSObject *target)
     : context(cx),
       origin(cx->compartment),
