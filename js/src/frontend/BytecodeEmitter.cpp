/* -*- Mode: C++; tab-width: 8; indent-tabs-mode: nil; c-basic-offset: 4 -*-
 * vim: set ts=4 sw=4 et tw=99:
 *
 * ***** BEGIN LICENSE BLOCK *****
 * Version: MPL 1.1/GPL 2.0/LGPL 2.1
 *
 * The contents of this file are subject to the Mozilla Public License Version
 * 1.1 (the "License"); you may not use this file except in compliance with
 * the License. You may obtain a copy of the License at
 * http://www.mozilla.org/MPL/
 *
 * Software distributed under the License is distributed on an "AS IS" basis,
 * WITHOUT WARRANTY OF ANY KIND, either express or implied. See the License
 * for the specific language governing rights and limitations under the
 * License.
 *
 * The Original Code is Mozilla Communicator client code, released
 * March 31, 1998.
 *
 * The Initial Developer of the Original Code is
 * Netscape Communications Corporation.
 * Portions created by the Initial Developer are Copyright (C) 1998
 * the Initial Developer. All Rights Reserved.
 *
 * Contributor(s):
 *
 * Alternatively, the contents of this file may be used under the terms of
 * either of the GNU General Public License Version 2 or later (the "GPL"),
 * or the GNU Lesser General Public License Version 2.1 or later (the "LGPL"),
 * in which case the provisions of the GPL or the LGPL are applicable instead
 * of those above. If you wish to allow use of your version of this file only
 * under the terms of either the GPL or the LGPL, and not to allow others to
 * use your version of this file under the terms of the MPL, indicate your
 * decision by deleting the provisions above and replace them with the notice
 * and other provisions required by the GPL or the LGPL. If you do not delete
 * the provisions above, a recipient may use your version of this file under
 * the terms of any one of the MPL, the GPL or the LGPL.
 *
 * ***** END LICENSE BLOCK ***** */

/*
 * JS bytecode generation.
 */
#ifdef HAVE_MEMORY_H
#include <memory.h>
#endif
#include <new>
#include <string.h>

#include "jstypes.h"
#include "jsstdint.h"
#include "jsutil.h"
#include "jsprf.h"
#include "jsapi.h"
#include "jsatom.h"
#include "jsbool.h"
#include "jscntxt.h"
#include "jsversion.h"
#include "jsfun.h"
#include "jsnum.h"
#include "jsopcode.h"
#include "jsscope.h"
#include "jsscript.h"
#include "jsautooplen.h"        // generated headers last

#include "ds/LifoAlloc.h"
#include "frontend/BytecodeCompiler.h"
#include "frontend/BytecodeEmitter.h"
#include "frontend/Parser.h"
#include "frontend/TokenStream.h"
#include "vm/RegExpObject.h"

#include "jsatominlines.h"
#include "jsscopeinlines.h"
#include "jsscriptinlines.h"

#include "frontend/BytecodeEmitter-inl.h"
#include "frontend/ParseMaps-inl.h"

/* Allocation chunk counts, must be powers of two in general. */
#define BYTECODE_CHUNK_LENGTH  1024    /* initial bytecode chunk length */
#define SRCNOTE_CHUNK_LENGTH   1024    /* initial srcnote chunk length */

/* Macros to compute byte sizes from typed element counts. */
#define BYTECODE_SIZE(n)        ((n) * sizeof(jsbytecode))
#define SRCNOTE_SIZE(n)         ((n) * sizeof(jssrcnote))

using namespace js;
using namespace js::gc;
using namespace js::frontend;

static JSBool
NewTryNote(JSContext *cx, BytecodeEmitter *bce, JSTryNoteKind kind, uintN stackDepth,
           size_t start, size_t end);

static bool
EmitIndexOp(JSContext *cx, JSOp op, uintN index, BytecodeEmitter *bce, JSOp *psuffix = NULL);

static JSBool
EmitLeaveBlock(JSContext *cx, BytecodeEmitter *bce, JSOp op, ObjectBox *box);

static JSBool
SetSrcNoteOffset(JSContext *cx, BytecodeEmitter *bce, uintN index, uintN which, ptrdiff_t offset);

void
TreeContext::trace(JSTracer *trc)
{
    bindings.trace(trc);
}

BytecodeEmitter::BytecodeEmitter(Parser *parser, uintN lineno)
  : TreeContext(parser),
    atomIndices(parser->context),
    stackDepth(0), maxStackDepth(0),
    ntrynotes(0), lastTryNode(NULL),
    spanDeps(NULL), jumpTargets(NULL), jtFreeList(NULL),
    numSpanDeps(0), numJumpTargets(0), spanDepTodo(0),
    arrayCompDepth(0),
    emitLevel(0),
    constMap(parser->context),
    constList(parser->context),
    upvarIndices(parser->context),
    upvarMap(parser->context),
    globalScope(NULL),
    globalUses(parser->context),
    globalMap(parser->context),
    closedArgs(parser->context),
    closedVars(parser->context),
    typesetCount(0)
{
    flags = TCF_COMPILING;
    memset(&prolog, 0, sizeof prolog);
    memset(&main, 0, sizeof main);
    current = &main;
    firstLine = prolog.currentLine = main.currentLine = lineno;
}

bool
BytecodeEmitter::init(JSContext *cx, TreeContext::InitBehavior ib)
{
    roLexdeps.init();
    return TreeContext::init(cx, ib) && constMap.init() && atomIndices.ensureMap(cx);
}

BytecodeEmitter::~BytecodeEmitter()
{
    JSContext *cx = parser->context;

    cx->free_(prolog.base);
    cx->free_(prolog.notes);
    cx->free_(main.base);
    cx->free_(main.notes);

    /* NB: non-null only after OOM. */
    if (spanDeps)
        cx->free_(spanDeps);
}

static ptrdiff_t
EmitCheck(JSContext *cx, BytecodeEmitter *bce, ptrdiff_t delta)
{
    jsbytecode *base = bce->base();
    jsbytecode *newbase;
    jsbytecode *next = bce->next();
    jsbytecode *limit = bce->limit();
    ptrdiff_t offset = next - base;
    size_t minlength = offset + delta;

    if (next + delta > limit) {
        size_t newlength;
        if (!base) {
            JS_ASSERT(!next && !limit);
            newlength = BYTECODE_CHUNK_LENGTH;
            if (newlength < minlength)     /* make it bigger if necessary */
                newlength = RoundUpPow2(minlength);
            newbase = (jsbytecode *) cx->malloc_(BYTECODE_SIZE(newlength));
        } else {
            JS_ASSERT(base <= next && next <= limit);
            newlength = (limit - base) * 2;
            if (newlength < minlength)     /* make it bigger if necessary */
                newlength = RoundUpPow2(minlength);
            newbase = (jsbytecode *) cx->realloc_(base, BYTECODE_SIZE(newlength));
        }
        if (!newbase) {
            js_ReportOutOfMemory(cx);
            return -1;
        }
        JS_ASSERT(newlength >= size_t(offset + delta));
        bce->current->base = newbase;
        bce->current->limit = newbase + newlength;
        bce->current->next = newbase + offset;
    }
    return offset;
}

static void
UpdateDepth(JSContext *cx, BytecodeEmitter *bce, ptrdiff_t target)
{
    jsbytecode *pc;
    JSOp op;
    const JSCodeSpec *cs;
    uintN nuses;
    intN ndefs;

    pc = bce->code(target);
    op = (JSOp) *pc;
    cs = &js_CodeSpec[op];
    if ((cs->format & JOF_TMPSLOT_MASK)) {
        uintN depth = (uintN) bce->stackDepth +
                      ((cs->format & JOF_TMPSLOT_MASK) >> JOF_TMPSLOT_SHIFT);
        if (depth > bce->maxStackDepth)
            bce->maxStackDepth = depth;
    }

    nuses = js_GetStackUses(cs, op, pc);
    bce->stackDepth -= nuses;
    JS_ASSERT(bce->stackDepth >= 0);
    if (bce->stackDepth < 0) {
        char numBuf[12];
        TokenStream *ts;

        JS_snprintf(numBuf, sizeof numBuf, "%d", target);
        ts = &bce->parser->tokenStream;
        JS_ReportErrorFlagsAndNumber(cx, JSREPORT_WARNING,
                                     js_GetErrorMessage, NULL,
                                     JSMSG_STACK_UNDERFLOW,
                                     ts->getFilename() ? ts->getFilename() : "stdin",
                                     numBuf);
    }
    ndefs = cs->ndefs;
    if (ndefs < 0) {
        JSObject *blockObj;

        /* We just executed IndexParsedObject */
        JS_ASSERT(op == JSOP_ENTERBLOCK);
        JS_ASSERT(nuses == 0);
        blockObj = bce->objectList.lastbox->object;
        JS_ASSERT(blockObj->isStaticBlock());
        JS_ASSERT(blockObj->getSlot(JSSLOT_BLOCK_DEPTH).isUndefined());

        OBJ_SET_BLOCK_DEPTH(cx, blockObj, bce->stackDepth);
        ndefs = OBJ_BLOCK_COUNT(cx, blockObj);
    }
    bce->stackDepth += ndefs;
    if ((uintN)bce->stackDepth > bce->maxStackDepth)
        bce->maxStackDepth = bce->stackDepth;
}

static inline void
UpdateDecomposeLength(BytecodeEmitter *bce, uintN start)
{
    uintN end = bce->offset();
    JS_ASSERT(uintN(end - start) < 256);
    bce->code(start)[-1] = end - start;
}

ptrdiff_t
frontend::Emit1(JSContext *cx, BytecodeEmitter *bce, JSOp op)
{
    ptrdiff_t offset = EmitCheck(cx, bce, 1);

    if (offset >= 0) {
        *bce->current->next++ = (jsbytecode)op;
        UpdateDepth(cx, bce, offset);
    }
    return offset;
}

ptrdiff_t
frontend::Emit2(JSContext *cx, BytecodeEmitter *bce, JSOp op, jsbytecode op1)
{
    ptrdiff_t offset = EmitCheck(cx, bce, 2);

    if (offset >= 0) {
        jsbytecode *next = bce->next();
        next[0] = (jsbytecode)op;
        next[1] = op1;
        bce->current->next = next + 2;
        UpdateDepth(cx, bce, offset);
    }
    return offset;
}

ptrdiff_t
frontend::Emit3(JSContext *cx, BytecodeEmitter *bce, JSOp op, jsbytecode op1,
                    jsbytecode op2)
{
    ptrdiff_t offset = EmitCheck(cx, bce, 3);

    if (offset >= 0) {
        jsbytecode *next = bce->next();
        next[0] = (jsbytecode)op;
        next[1] = op1;
        next[2] = op2;
        bce->current->next = next + 3;
        UpdateDepth(cx, bce, offset);
    }
    return offset;
}

ptrdiff_t
frontend::Emit5(JSContext *cx, BytecodeEmitter *bce, JSOp op, uint16 op1, uint16 op2)
{
    ptrdiff_t offset = EmitCheck(cx, bce, 5);

    if (offset >= 0) {
        jsbytecode *next = bce->next();
        next[0] = (jsbytecode)op;
        next[1] = UINT16_HI(op1);
        next[2] = UINT16_LO(op1);
        next[3] = UINT16_HI(op2);
        next[4] = UINT16_LO(op2);
        bce->current->next = next + 5;
        UpdateDepth(cx, bce, offset);
    }
    return offset;
}

ptrdiff_t
frontend::EmitN(JSContext *cx, BytecodeEmitter *bce, JSOp op, size_t extra)
{
    ptrdiff_t length = 1 + (ptrdiff_t)extra;
    ptrdiff_t offset = EmitCheck(cx, bce, length);

    if (offset >= 0) {
        jsbytecode *next = bce->next();
        *next = (jsbytecode)op;
        memset(next + 1, 0, BYTECODE_SIZE(extra));
        bce->current->next = next + length;

        /*
         * Don't UpdateDepth if op's use-count comes from the immediate
         * operand yet to be stored in the extra bytes after op.
         */
        if (js_CodeSpec[op].nuses >= 0)
            UpdateDepth(cx, bce, offset);
    }
    return offset;
}

/* XXX too many "... statement" L10N gaffes below -- fix via js.msg! */
const char js_with_statement_str[] = "with statement";
const char js_finally_block_str[]  = "finally block";
const char js_script_str[]         = "script";

static const char *statementName[] = {
    "label statement",       /* LABEL */
    "if statement",          /* IF */
    "else statement",        /* ELSE */
    "destructuring body",    /* BODY */
    "switch statement",      /* SWITCH */
    "block",                 /* BLOCK */
    js_with_statement_str,   /* WITH */
    "catch block",           /* CATCH */
    "try block",             /* TRY */
    js_finally_block_str,    /* FINALLY */
    js_finally_block_str,    /* SUBROUTINE */
    "do loop",               /* DO_LOOP */
    "for loop",              /* FOR_LOOP */
    "for/in loop",           /* FOR_IN_LOOP */
    "while loop",            /* WHILE_LOOP */
};

JS_STATIC_ASSERT(JS_ARRAY_LENGTH(statementName) == STMT_LIMIT);

static const char *
StatementName(BytecodeEmitter *bce)
{
    if (!bce->topStmt)
        return js_script_str;
    return statementName[bce->topStmt->type];
}

static void
ReportStatementTooLarge(JSContext *cx, BytecodeEmitter *bce)
{
    JS_ReportErrorNumber(cx, js_GetErrorMessage, NULL, JSMSG_NEED_DIET,
                         StatementName(bce));
}

/**
  Span-dependent instructions in JS bytecode consist of the jump (JOF_JUMP)
  and switch (JOF_LOOKUPSWITCH, JOF_TABLESWITCH) format opcodes, subdivided
  into unconditional (gotos and gosubs), and conditional jumps or branches
  (which pop a value, test it, and jump depending on its value).  Most jumps
  have just one immediate operand, a signed offset from the jump opcode's pc
  to the target bytecode.  The lookup and table switch opcodes may contain
  many jump offsets.

  Mozilla bug #80981 (http://bugzilla.mozilla.org/show_bug.cgi?id=80981) was
  fixed by adding extended "X" counterparts to the opcodes/formats (NB: X is
  suffixed to prefer JSOP_ORX thereby avoiding a JSOP_XOR name collision for
  the extended form of the JSOP_OR branch opcode).  The unextended or short
  formats have 16-bit signed immediate offset operands, the extended or long
  formats have 32-bit signed immediates.  The span-dependency problem consists
  of selecting as few long instructions as possible, or about as few -- since
  jumps can span other jumps, extending one jump may cause another to need to
  be extended.

  Most JS scripts are short, so need no extended jumps.  We optimize for this
  case by generating short jumps until we know a long jump is needed.  After
  that point, we keep generating short jumps, but each jump's 16-bit immediate
  offset operand is actually an unsigned index into bce->spanDeps, an array of
  js::SpanDep structs.  Each struct tells the top offset in the script of the
  opcode, the "before" offset of the jump (which will be the same as top for
  simplex jumps, but which will index further into the bytecode array for a
  non-initial jump offset in a lookup or table switch), the after "offset"
  adjusted during span-dependent instruction selection (initially the same
  value as the "before" offset), and the jump target (more below).

  Since we generate bce->spanDeps lazily, from within SetJumpOffset, we must
  ensure that all bytecode generated so far can be inspected to discover where
  the jump offset immediate operands lie within bce->main. But the bonus is
  that we generate span-dependency records sorted by their offsets, so we can
  binary-search when trying to find a SpanDep for a given bytecode offset, or
  the nearest SpanDep at or above a given pc.

  To avoid limiting scripts to 64K jumps, if the bce->spanDeps index overflows
  65534, we store SPANDEP_INDEX_HUGE in the jump's immediate operand.  This
  tells us that we need to binary-search for the bce->spanDeps entry by the
  jump opcode's bytecode offset (sd->before).

  Jump targets need to be maintained in a data structure that lets us look
  up an already-known target by its address (jumps may have a common target),
  and that also lets us update the addresses (script-relative, a.k.a. absolute
  offsets) of targets that come after a jump target (for when a jump below
  that target needs to be extended).  We use an AVL tree, implemented using
  recursion, but with some tricky optimizations to its height-balancing code
  (see http://www.cmcrossroads.com/bradapp/ftp/src/libs/C++/AvlTrees.html).

  A final wrinkle: backpatch chains are linked by jump-to-jump offsets with
  positive sign, even though they link "backward" (i.e., toward lower bytecode
  address).  We don't want to waste space and search time in the AVL tree for
  such temporary backpatch deltas, so we use a single-bit wildcard scheme to
  tag true JumpTarget pointers and encode untagged, signed (positive) deltas in
  SpanDep::target pointers, depending on whether the SpanDep has a known
  target, or is still awaiting backpatching.

  Note that backpatch chains would present a problem for BuildSpanDepTable,
  which inspects bytecode to build bce->spanDeps on demand, when the first
  short jump offset overflows.  To solve this temporary problem, we emit a
  proxy bytecode (JSOP_BACKPATCH; JSOP_BACKPATCH_POP for branch ops) whose
  nuses/ndefs counts help keep the stack balanced, but whose opcode format
  distinguishes its backpatch delta immediate operand from a normal jump
  offset.
 */
static int
BalanceJumpTargets(JumpTarget **jtp)
{
    JumpTarget *jt = *jtp;
    JS_ASSERT(jt->balance != 0);

    int dir;
    JSBool doubleRotate;
    if (jt->balance < -1) {
        dir = JT_RIGHT;
        doubleRotate = (jt->kids[JT_LEFT]->balance > 0);
    } else if (jt->balance > 1) {
        dir = JT_LEFT;
        doubleRotate = (jt->kids[JT_RIGHT]->balance < 0);
    } else {
        return 0;
    }

    int otherDir = JT_OTHER_DIR(dir);
    JumpTarget *root;
    int heightChanged;
    if (doubleRotate) {
        JumpTarget *jt2 = jt->kids[otherDir];
        *jtp = root = jt2->kids[dir];

        jt->kids[otherDir] = root->kids[dir];
        root->kids[dir] = jt;

        jt2->kids[dir] = root->kids[otherDir];
        root->kids[otherDir] = jt2;

        heightChanged = 1;
        root->kids[JT_LEFT]->balance = -JS_MAX(root->balance, 0);
        root->kids[JT_RIGHT]->balance = -JS_MIN(root->balance, 0);
        root->balance = 0;
    } else {
        *jtp = root = jt->kids[otherDir];
        jt->kids[otherDir] = root->kids[dir];
        root->kids[dir] = jt;

        heightChanged = (root->balance != 0);
        jt->balance = -((dir == JT_LEFT) ? --root->balance : ++root->balance);
    }

    return heightChanged;
}

struct AddJumpTargetArgs {
    JSContext           *cx;
    BytecodeEmitter     *bce;
    ptrdiff_t           offset;
    JumpTarget          *node;
};

static int
AddJumpTarget(AddJumpTargetArgs *args, JumpTarget **jtp)
{
    JumpTarget *jt = *jtp;
    if (!jt) {
        BytecodeEmitter *bce = args->bce;

        jt = bce->jtFreeList;
        if (jt) {
            bce->jtFreeList = jt->kids[JT_LEFT];
        } else {
            jt = args->cx->tempLifoAlloc().new_<JumpTarget>();
            if (!jt) {
                js_ReportOutOfMemory(args->cx);
                return 0;
            }
        }
        jt->offset = args->offset;
        jt->balance = 0;
        jt->kids[JT_LEFT] = jt->kids[JT_RIGHT] = NULL;
        bce->numJumpTargets++;
        args->node = jt;
        *jtp = jt;
        return 1;
    }

    if (jt->offset == args->offset) {
        args->node = jt;
        return 0;
    }

    int balanceDelta;
    if (args->offset < jt->offset)
        balanceDelta = -AddJumpTarget(args, &jt->kids[JT_LEFT]);
    else
        balanceDelta = AddJumpTarget(args, &jt->kids[JT_RIGHT]);
    if (!args->node)
        return 0;

    jt->balance += balanceDelta;
    return (balanceDelta && jt->balance)
           ? 1 - BalanceJumpTargets(jtp)
           : 0;
}

#ifdef DEBUG_brendan
static int
AVLCheck(JumpTarget *jt)
{
    int lh, rh;

    if (!jt) return 0;
    JS_ASSERT(-1 <= jt->balance && jt->balance <= 1);
    lh = AVLCheck(jt->kids[JT_LEFT]);
    rh = AVLCheck(jt->kids[JT_RIGHT]);
    JS_ASSERT(jt->balance == rh - lh);
    return 1 + JS_MAX(lh, rh);
}
#endif

static JSBool
SetSpanDepTarget(JSContext *cx, BytecodeEmitter *bce, SpanDep *sd, ptrdiff_t off)
{
    AddJumpTargetArgs args;

    if (off < JUMPX_OFFSET_MIN || JUMPX_OFFSET_MAX < off) {
        ReportStatementTooLarge(cx, bce);
        return JS_FALSE;
    }

    args.cx = cx;
    args.bce = bce;
    args.offset = sd->top + off;
    args.node = NULL;
    AddJumpTarget(&args, &bce->jumpTargets);
    if (!args.node)
        return JS_FALSE;

#ifdef DEBUG_brendan
    AVLCheck(bce->jumpTargets);
#endif

    SD_SET_TARGET(sd, args.node);
    return JS_TRUE;
}

#define SPANDEPS_MIN            256
#define SPANDEPS_SIZE(n)        ((n) * sizeof(js::SpanDep))
#define SPANDEPS_SIZE_MIN       SPANDEPS_SIZE(SPANDEPS_MIN)

static JSBool
AddSpanDep(JSContext *cx, BytecodeEmitter *bce, jsbytecode *pc, jsbytecode *pc2, ptrdiff_t off)
{
    uintN index = bce->numSpanDeps;
    if (index + 1 == 0) {
        ReportStatementTooLarge(cx, bce);
        return JS_FALSE;
    }

    SpanDep *sdbase;
    if ((index & (index - 1)) == 0 &&
        (!(sdbase = bce->spanDeps) || index >= SPANDEPS_MIN))
    {
        size_t size = sdbase ? SPANDEPS_SIZE(index) : SPANDEPS_SIZE_MIN / 2;
        sdbase = (SpanDep *) cx->realloc_(sdbase, size + size);
        if (!sdbase)
            return JS_FALSE;
        bce->spanDeps = sdbase;
    }

    bce->numSpanDeps = index + 1;
    SpanDep *sd = bce->spanDeps + index;
    sd->top = pc - bce->base();
    sd->offset = sd->before = pc2 - bce->base();

    if (js_CodeSpec[*pc].format & JOF_BACKPATCH) {
        /* Jump offset will be backpatched if off is a non-zero "bpdelta". */
        if (off != 0) {
            JS_ASSERT(off >= 1 + JUMP_OFFSET_LEN);
            if (off > BPDELTA_MAX) {
                ReportStatementTooLarge(cx, bce);
                return JS_FALSE;
            }
        }
        SD_SET_BPDELTA(sd, off);
    } else if (off == 0) {
        /* Jump offset will be patched directly, without backpatch chaining. */
        SD_SET_TARGET(sd, 0);
    } else {
        /* The jump offset in off is non-zero, therefore it's already known. */
        if (!SetSpanDepTarget(cx, bce, sd, off))
            return JS_FALSE;
    }

    if (index > SPANDEP_INDEX_MAX)
        index = SPANDEP_INDEX_HUGE;
    SET_SPANDEP_INDEX(pc2, index);
    return JS_TRUE;
}

static jsbytecode *
AddSwitchSpanDeps(JSContext *cx, BytecodeEmitter *bce, jsbytecode *pc)
{
    JSOp op;
    jsbytecode *pc2;
    ptrdiff_t off;
    jsint low, high;
    uintN njumps, indexlen;

    op = (JSOp) *pc;
    JS_ASSERT(op == JSOP_TABLESWITCH || op == JSOP_LOOKUPSWITCH);
    pc2 = pc;
    off = GET_JUMP_OFFSET(pc2);
    if (!AddSpanDep(cx, bce, pc, pc2, off))
        return NULL;
    pc2 += JUMP_OFFSET_LEN;
    if (op == JSOP_TABLESWITCH) {
        low = GET_JUMP_OFFSET(pc2);
        pc2 += JUMP_OFFSET_LEN;
        high = GET_JUMP_OFFSET(pc2);
        pc2 += JUMP_OFFSET_LEN;
        njumps = (uintN) (high - low + 1);
        indexlen = 0;
    } else {
        njumps = GET_UINT16(pc2);
        pc2 += UINT16_LEN;
        indexlen = INDEX_LEN;
    }
    while (njumps) {
        --njumps;
        pc2 += indexlen;
        off = GET_JUMP_OFFSET(pc2);
        if (!AddSpanDep(cx, bce, pc, pc2, off))
            return NULL;
        pc2 += JUMP_OFFSET_LEN;
    }
    return 1 + pc2;
}

static JSBool
BuildSpanDepTable(JSContext *cx, BytecodeEmitter *bce)
{
    jsbytecode *pc, *end;
    JSOp op;
    const JSCodeSpec *cs;
    ptrdiff_t off;

    pc = bce->base() + bce->spanDepTodo;
    end = bce->next();
    while (pc != end) {
        JS_ASSERT(pc < end);
        op = (JSOp)*pc;
        cs = &js_CodeSpec[op];

        switch (JOF_TYPE(cs->format)) {
          case JOF_TABLESWITCH:
          case JOF_LOOKUPSWITCH:
            pc = AddSwitchSpanDeps(cx, bce, pc);
            if (!pc)
                return JS_FALSE;
            break;

          case JOF_JUMP:
            off = GET_JUMP_OFFSET(pc);
            if (!AddSpanDep(cx, bce, pc, pc, off))
                return JS_FALSE;
            /* FALL THROUGH */
          default:
            pc += cs->length;
            break;
        }
    }

    return JS_TRUE;
}

static SpanDep *
GetSpanDep(BytecodeEmitter *bce, jsbytecode *pc)
{
    uintN index;
    ptrdiff_t offset;
    int lo, hi, mid;
    SpanDep *sd;

    index = GET_SPANDEP_INDEX(pc);
    if (index != SPANDEP_INDEX_HUGE)
        return bce->spanDeps + index;

    offset = pc - bce->base();
    lo = 0;
    hi = bce->numSpanDeps - 1;
    while (lo <= hi) {
        mid = (lo + hi) / 2;
        sd = bce->spanDeps + mid;
        if (sd->before == offset)
            return sd;
        if (sd->before < offset)
            lo = mid + 1;
        else
            hi = mid - 1;
    }

    JS_ASSERT(0);
    return NULL;
}

static JSBool
SetBackPatchDelta(JSContext *cx, BytecodeEmitter *bce, jsbytecode *pc, ptrdiff_t delta)
{
    SpanDep *sd;

    JS_ASSERT(delta >= 1 + JUMP_OFFSET_LEN);
    if (!bce->spanDeps && delta < JUMP_OFFSET_MAX) {
        SET_JUMP_OFFSET(pc, delta);
        return JS_TRUE;
    }

    if (delta > BPDELTA_MAX) {
        ReportStatementTooLarge(cx, bce);
        return JS_FALSE;
    }

    if (!bce->spanDeps && !BuildSpanDepTable(cx, bce))
        return JS_FALSE;

    sd = GetSpanDep(bce, pc);
    JS_ASSERT(SD_GET_BPDELTA(sd) == 0);
    SD_SET_BPDELTA(sd, delta);
    return JS_TRUE;
}

static void
UpdateJumpTargets(JumpTarget *jt, ptrdiff_t pivot, ptrdiff_t delta)
{
    if (jt->offset > pivot) {
        jt->offset += delta;
        if (jt->kids[JT_LEFT])
            UpdateJumpTargets(jt->kids[JT_LEFT], pivot, delta);
    }
    if (jt->kids[JT_RIGHT])
        UpdateJumpTargets(jt->kids[JT_RIGHT], pivot, delta);
}

static SpanDep *
FindNearestSpanDep(BytecodeEmitter *bce, ptrdiff_t offset, int lo, SpanDep *guard)
{
    int num = bce->numSpanDeps;
    JS_ASSERT(num > 0);
    int hi = num - 1;
    SpanDep *sdbase = bce->spanDeps;
    while (lo <= hi) {
        int mid = (lo + hi) / 2;
        SpanDep *sd = sdbase + mid;
        if (sd->before == offset)
            return sd;
        if (sd->before < offset)
            lo = mid + 1;
        else
            hi = mid - 1;
    }
    if (lo == num)
        return guard;
    SpanDep *sd = sdbase + lo;
    JS_ASSERT(sd->before >= offset && (lo == 0 || sd[-1].before < offset));
    return sd;
}

static void
FreeJumpTargets(BytecodeEmitter *bce, JumpTarget *jt)
{
    if (jt->kids[JT_LEFT])
        FreeJumpTargets(bce, jt->kids[JT_LEFT]);
    if (jt->kids[JT_RIGHT])
        FreeJumpTargets(bce, jt->kids[JT_RIGHT]);
    jt->kids[JT_LEFT] = bce->jtFreeList;
    bce->jtFreeList = jt;
}

static JSBool
OptimizeSpanDeps(JSContext *cx, BytecodeEmitter *bce)
{
    jsbytecode *pc, *oldpc, *base, *limit, *next;
    SpanDep *sd, *sd2, *sdbase, *sdlimit, *sdtop, guard;
    ptrdiff_t offset, growth, delta, top, pivot, span, length, target;
    JSBool done;
    JSOp op;
    uint32 type;
    jssrcnote *sn, *snlimit;
    JSSrcNoteSpec *spec;
    uintN i, n, noteIndex;
    TryNode *tryNode;
    DebugOnly<int> passes = 0;

    base = bce->base();
    sdbase = bce->spanDeps;
    sdlimit = sdbase + bce->numSpanDeps;
    offset = bce->offset();
    growth = 0;

    do {
        done = JS_TRUE;
        delta = 0;
        top = pivot = -1;
        sdtop = NULL;
        pc = NULL;
        op = JSOP_NOP;
        type = 0;
#ifdef DEBUG_brendan
        passes++;
#endif

        for (sd = sdbase; sd < sdlimit; sd++) {
            JS_ASSERT(JT_HAS_TAG(sd->target));
            sd->offset += delta;

            if (sd->top != top) {
                sdtop = sd;
                top = sd->top;
                JS_ASSERT(top == sd->before);
                pivot = sd->offset;
                pc = base + top;
                op = (JSOp) *pc;
                type = JOF_OPTYPE(op);
                if (JOF_TYPE_IS_EXTENDED_JUMP(type)) {
                    /*
                     * We already extended all the jump offset operands for
                     * the opcode at sd->top.  Jumps and branches have only
                     * one jump offset operand, but switches have many, all
                     * of which are adjacent in bce->spanDeps.
                     */
                    continue;
                }

                JS_ASSERT(type == JOF_JUMP ||
                          type == JOF_TABLESWITCH ||
                          type == JOF_LOOKUPSWITCH);
            }

            if (!JOF_TYPE_IS_EXTENDED_JUMP(type)) {
                span = SD_SPAN(sd, pivot);
                if (span < JUMP_OFFSET_MIN || JUMP_OFFSET_MAX < span) {
                    ptrdiff_t deltaFromTop = 0;

                    done = JS_FALSE;

                    switch (op) {
                      case JSOP_GOTO:         op = JSOP_GOTOX; break;
                      case JSOP_IFEQ:         op = JSOP_IFEQX; break;
                      case JSOP_IFNE:         op = JSOP_IFNEX; break;
                      case JSOP_OR:           op = JSOP_ORX; break;
                      case JSOP_AND:          op = JSOP_ANDX; break;
                      case JSOP_GOSUB:        op = JSOP_GOSUBX; break;
                      case JSOP_CASE:         op = JSOP_CASEX; break;
                      case JSOP_DEFAULT:      op = JSOP_DEFAULTX; break;
                      case JSOP_TABLESWITCH:  op = JSOP_TABLESWITCHX; break;
                      case JSOP_LOOKUPSWITCH: op = JSOP_LOOKUPSWITCHX; break;
                      case JSOP_LABEL:        op = JSOP_LABELX; break;
                      default:
                        ReportStatementTooLarge(cx, bce);
                        return JS_FALSE;
                    }
                    *pc = (jsbytecode) op;

                    for (sd2 = sdtop; sd2 < sdlimit && sd2->top == top; sd2++) {
                        if (sd2 <= sd) {
                            /*
                             * sd2->offset already includes delta as it stood
                             * before we entered this loop, but it must also
                             * include the delta relative to top due to all the
                             * extended jump offset immediates for the opcode
                             * starting at top, which we extend in this loop.
                             *
                             * If there is only one extended jump offset, then
                             * sd2->offset won't change and this for loop will
                             * iterate once only.
                             */
                            sd2->offset += deltaFromTop;
                            deltaFromTop += JUMPX_OFFSET_LEN - JUMP_OFFSET_LEN;
                        } else {
                            /*
                             * sd2 comes after sd, and won't be revisited by
                             * the outer for loop, so we have to increase its
                             * offset by delta, not merely by deltaFromTop.
                             */
                            sd2->offset += delta;
                        }

                        delta += JUMPX_OFFSET_LEN - JUMP_OFFSET_LEN;
                        UpdateJumpTargets(bce->jumpTargets, sd2->offset,
                                          JUMPX_OFFSET_LEN - JUMP_OFFSET_LEN);
                    }
                    sd = sd2 - 1;
                }
            }
        }

        growth += delta;
    } while (!done);

    if (growth) {
#ifdef DEBUG_brendan
        TokenStream *ts = &bce->parser->tokenStream;

        printf("%s:%u: %u/%u jumps extended in %d passes (%d=%d+%d)\n",
               ts->filename ? ts->filename : "stdin", bce->firstLine,
               growth / (JUMPX_OFFSET_LEN - JUMP_OFFSET_LEN), bce->numSpanDeps,
               passes, offset + growth, offset, growth);
#endif

        /*
         * Ensure that we have room for the extended jumps, but don't round up
         * to a power of two -- we're done generating code, so we cut to fit.
         */
        limit = bce->limit();
        length = offset + growth;
        next = base + length;
        if (next > limit) {
            base = (jsbytecode *) cx->realloc_(base, BYTECODE_SIZE(length));
            if (!base) {
                js_ReportOutOfMemory(cx);
                return JS_FALSE;
            }
            bce->current->base = base;
            bce->current->limit = next = base + length;
        }
        bce->current->next = next;

        /*
         * Set up a fake span dependency record to guard the end of the code
         * being generated.  This guard record is returned as a fencepost by
         * FindNearestSpanDep if there is no real spandep at or above a given
         * unextended code offset.
         */
        guard.top = -1;
        guard.offset = offset + growth;
        guard.before = offset;
        guard.target = NULL;
    }

    /*
     * Now work backwards through the span dependencies, copying chunks of
     * bytecode between each extended jump toward the end of the grown code
     * space, and restoring immediate offset operands for all jump bytecodes.
     * The first chunk of bytecodes, starting at base and ending at the first
     * extended jump offset (NB: this chunk includes the operation bytecode
     * just before that immediate jump offset), doesn't need to be copied.
     */
    JS_ASSERT(sd == sdlimit);
    top = -1;
    while (--sd >= sdbase) {
        if (sd->top != top) {
            top = sd->top;
            op = (JSOp) base[top];
            type = JOF_OPTYPE(op);

            for (sd2 = sd - 1; sd2 >= sdbase && sd2->top == top; sd2--)
                continue;
            sd2++;
            pivot = sd2->offset;
            JS_ASSERT(top == sd2->before);
        }

        oldpc = base + sd->before;
        span = SD_SPAN(sd, pivot);

        /*
         * If this jump didn't need to be extended, restore its span immediate
         * offset operand now, overwriting the index of sd within bce->spanDeps
         * that was stored temporarily after *pc when BuildSpanDepTable ran.
         *
         * Note that span might fit in 16 bits even for an extended jump op,
         * if the op has multiple span operands, not all of which overflowed
         * (e.g. JSOP_LOOKUPSWITCH or JSOP_TABLESWITCH where some cases are in
         * range for a short jump, but others are not).
         */
        if (!JOF_TYPE_IS_EXTENDED_JUMP(type)) {
            JS_ASSERT(JUMP_OFFSET_MIN <= span && span <= JUMP_OFFSET_MAX);
            SET_JUMP_OFFSET(oldpc, span);
            continue;
        }

        /*
         * Set up parameters needed to copy the next run of bytecode starting
         * at offset (which is a cursor into the unextended, original bytecode
         * vector), down to sd->before (a cursor of the same scale as offset,
         * it's the index of the original jump pc).  Reuse delta to count the
         * nominal number of bytes to copy.
         */
        pc = base + sd->offset;
        delta = offset - sd->before;
        JS_ASSERT(delta >= 1 + JUMP_OFFSET_LEN);

        /*
         * Don't bother copying the jump offset we're about to reset, but do
         * copy the bytecode at oldpc (which comes just before its immediate
         * jump offset operand), on the next iteration through the loop, by
         * including it in offset's new value.
         */
        offset = sd->before + 1;
        size_t size = BYTECODE_SIZE(delta - (1 + JUMP_OFFSET_LEN));
        if (size) {
            memmove(pc + 1 + JUMPX_OFFSET_LEN,
                    oldpc + 1 + JUMP_OFFSET_LEN,
                    size);
        }

        SET_JUMPX_OFFSET(pc, span);
    }

    if (growth) {
        /*
         * Fix source note deltas.  Don't hardwire the delta fixup adjustment,
         * even though currently it must be JUMPX_OFFSET_LEN - JUMP_OFFSET_LEN
         * at each sd that moved.  The future may bring different offset sizes
         * for span-dependent instruction operands.  However, we fix only main
         * notes here, not prolog notes -- we know that prolog opcodes are not
         * span-dependent, and aren't likely ever to be.
         */
        offset = growth = 0;
        sd = sdbase;
        for (sn = bce->main.notes, snlimit = sn + bce->main.noteCount;
             sn < snlimit;
             sn = SN_NEXT(sn)) {
            /*
             * Recall that the offset of a given note includes its delta, and
             * tells the offset of the annotated bytecode from the main entry
             * point of the script.
             */
            offset += SN_DELTA(sn);
            while (sd < sdlimit && sd->before < offset) {
                /*
                 * To compute the delta to add to sn, we need to look at the
                 * spandep after sd, whose offset - (before + growth) tells by
                 * how many bytes sd's instruction grew.
                 */
                sd2 = sd + 1;
                if (sd2 == sdlimit)
                    sd2 = &guard;
                delta = sd2->offset - (sd2->before + growth);
                if (delta > 0) {
                    JS_ASSERT(delta == JUMPX_OFFSET_LEN - JUMP_OFFSET_LEN);
                    sn = AddToSrcNoteDelta(cx, bce, sn, delta);
                    if (!sn)
                        return JS_FALSE;
                    snlimit = bce->main.notes + bce->main.noteCount;
                    growth += delta;
                }
                sd++;
            }

            /*
             * If sn has span-dependent offset operands, check whether each
             * covers further span-dependencies, and increase those operands
             * accordingly.  Some source notes measure offset not from the
             * annotated pc, but from that pc plus some small bias.  NB: we
             * assume that spec->offsetBias can't itself span span-dependent
             * instructions!
             */
            spec = &js_SrcNoteSpec[SN_TYPE(sn)];
            if (spec->isSpanDep) {
                pivot = offset + spec->offsetBias;
                n = spec->arity;
                for (i = 0; i < n; i++) {
                    span = js_GetSrcNoteOffset(sn, i);
                    if (span == 0)
                        continue;
                    target = pivot + span * spec->isSpanDep;
                    sd2 = FindNearestSpanDep(bce, target,
                                             (target >= pivot)
                                             ? sd - sdbase
                                             : 0,
                                             &guard);

                    /*
                     * Increase target by sd2's before-vs-after offset delta,
                     * which is absolute (i.e., relative to start of script,
                     * as is target).  Recompute the span by subtracting its
                     * adjusted pivot from target.
                     */
                    target += sd2->offset - sd2->before;
                    span = target - (pivot + growth);
                    span *= spec->isSpanDep;
                    noteIndex = sn - bce->main.notes;
                    if (!SetSrcNoteOffset(cx, bce, noteIndex, i, span))
                        return JS_FALSE;
                    sn = bce->main.notes + noteIndex;
                    snlimit = bce->main.notes + bce->main.noteCount;
                }
            }
        }
        bce->main.lastNoteOffset += growth;

        /*
         * Fix try/catch notes (O(numTryNotes * log2(numSpanDeps)), but it's
         * not clear how we can beat that).
         */
        for (tryNode = bce->lastTryNode; tryNode; tryNode = tryNode->prev) {
            /*
             * First, look for the nearest span dependency at/above tn->start.
             * There may not be any such spandep, in which case the guard will
             * be returned.
             */
            offset = tryNode->note.start;
            sd = FindNearestSpanDep(bce, offset, 0, &guard);
            delta = sd->offset - sd->before;
            tryNode->note.start = offset + delta;

            /*
             * Next, find the nearest spandep at/above tn->start + tn->length.
             * Use its delta minus tn->start's delta to increase tn->length.
             */
            length = tryNode->note.length;
            sd2 = FindNearestSpanDep(bce, offset + length, sd - sdbase, &guard);
            if (sd2 != sd) {
                tryNode->note.length =
                    length + sd2->offset - sd2->before - delta;
            }
        }
    }

#ifdef DEBUG_brendan
  {
    uintN bigspans = 0;
    top = -1;
    for (sd = sdbase; sd < sdlimit; sd++) {
        offset = sd->offset;

        /* NB: sd->top cursors into the original, unextended bytecode vector. */
        if (sd->top != top) {
            JS_ASSERT(top == -1 ||
                      !JOF_TYPE_IS_EXTENDED_JUMP(type) ||
                      bigspans != 0);
            bigspans = 0;
            top = sd->top;
            JS_ASSERT(top == sd->before);
            op = (JSOp) base[offset];
            type = JOF_OPTYPE(op);
            JS_ASSERT(type == JOF_JUMP ||
                      type == JOF_JUMPX ||
                      type == JOF_TABLESWITCH ||
                      type == JOF_TABLESWITCHX ||
                      type == JOF_LOOKUPSWITCH ||
                      type == JOF_LOOKUPSWITCHX);
            pivot = offset;
        }

        pc = base + offset;
        if (JOF_TYPE_IS_EXTENDED_JUMP(type)) {
            span = GET_JUMPX_OFFSET(pc);
            if (span < JUMP_OFFSET_MIN || JUMP_OFFSET_MAX < span) {
                bigspans++;
            } else {
                JS_ASSERT(type == JOF_TABLESWITCHX ||
                          type == JOF_LOOKUPSWITCHX);
            }
        } else {
            span = GET_JUMP_OFFSET(pc);
        }
        JS_ASSERT(SD_SPAN(sd, pivot) == span);
    }
    JS_ASSERT(!JOF_TYPE_IS_EXTENDED_JUMP(type) || bigspans != 0);
  }
#endif

    /*
     * Reset so we optimize at most once -- bce may be used for further code
     * generation of successive, independent, top-level statements.  No jump
     * can span top-level statements, because JS lacks goto.
     */
    cx->free_(bce->spanDeps);
    bce->spanDeps = NULL;
    FreeJumpTargets(bce, bce->jumpTargets);
    bce->jumpTargets = NULL;
    bce->numSpanDeps = bce->numJumpTargets = 0;
    bce->spanDepTodo = bce->offset();
    return JS_TRUE;
}

static ptrdiff_t
EmitJump(JSContext *cx, BytecodeEmitter *bce, JSOp op, ptrdiff_t off)
{
    JSBool extend;
    ptrdiff_t jmp;
    jsbytecode *pc;

    extend = off < JUMP_OFFSET_MIN || JUMP_OFFSET_MAX < off;
    if (extend && !bce->spanDeps && !BuildSpanDepTable(cx, bce))
        return -1;

    jmp = Emit3(cx, bce, op, JUMP_OFFSET_HI(off), JUMP_OFFSET_LO(off));
    if (jmp >= 0 && (extend || bce->spanDeps)) {
        pc = bce->code(jmp);
        if (!AddSpanDep(cx, bce, pc, pc, off))
            return -1;
    }
    return jmp;
}

static ptrdiff_t
GetJumpOffset(BytecodeEmitter *bce, jsbytecode *pc)
{
    if (!bce->spanDeps)
        return GET_JUMP_OFFSET(pc);

    SpanDep *sd = GetSpanDep(bce, pc);
    JumpTarget *jt = sd->target;
    if (!JT_HAS_TAG(jt))
        return JT_TO_BPDELTA(jt);

    ptrdiff_t top = sd->top;
    while (--sd >= bce->spanDeps && sd->top == top)
        continue;
    sd++;
    return JT_CLR_TAG(jt)->offset - sd->offset;
}

JSBool
frontend::SetJumpOffset(JSContext *cx, BytecodeEmitter *bce, jsbytecode *pc, ptrdiff_t off)
{
    if (!bce->spanDeps) {
        if (JUMP_OFFSET_MIN <= off && off <= JUMP_OFFSET_MAX) {
            SET_JUMP_OFFSET(pc, off);
            return JS_TRUE;
        }

        if (!BuildSpanDepTable(cx, bce))
            return JS_FALSE;
    }

    return SetSpanDepTarget(cx, bce, GetSpanDep(bce, pc), off);
}

bool
TreeContext::inStatement(StmtType type)
{
    for (StmtInfo *stmt = topStmt; stmt; stmt = stmt->down) {
        if (stmt->type == type)
            return true;
    }
    return false;
}

bool
TreeContext::ensureSharpSlots()
{
#if JS_HAS_SHARP_VARS
    JS_STATIC_ASSERT(SHARP_NSLOTS == 2);

    if (sharpSlotBase >= 0) {
        JS_ASSERT(flags & TCF_HAS_SHARPS);
        return true;
    }

    JS_ASSERT(!(flags & TCF_HAS_SHARPS));
    if (inFunction()) {
        JSContext *cx = parser->context;
        JSAtom *sharpArrayAtom = js_Atomize(cx, "#array", 6);
        JSAtom *sharpDepthAtom = js_Atomize(cx, "#depth", 6);
        if (!sharpArrayAtom || !sharpDepthAtom)
            return false;

        sharpSlotBase = bindings.countVars();
        if (!bindings.addVariable(cx, sharpArrayAtom))
            return false;
        if (!bindings.addVariable(cx, sharpDepthAtom))
            return false;
    } else {
        /*
         * js::frontend::CompileScript will rebase immediate operands
         * indexing the sharp slots to come at the end of the global script's
         * |nfixed| slots storage, after gvars and regexps.
         */
        sharpSlotBase = 0;
    }
    flags |= TCF_HAS_SHARPS;
#endif
    return true;
}

bool
TreeContext::skipSpansGenerator(unsigned skip)
{
    TreeContext *tc = this;
    for (unsigned i = 0; i < skip; ++i, tc = tc->parent) {
        if (!tc)
            return false;
        if (tc->flags & TCF_FUN_IS_GENERATOR)
            return true;
    }
    return false;
}

bool
frontend::SetStaticLevel(TreeContext *tc, uintN staticLevel)
{
    /*
     * This is a lot simpler than error-checking every UpvarCookie::set, and
     * practically speaking it leaves more than enough room for upvars.
     */
    if (UpvarCookie::isLevelReserved(staticLevel)) {
        JS_ReportErrorNumber(tc->parser->context, js_GetErrorMessage, NULL,
                             JSMSG_TOO_DEEP, js_function_str);
        return false;
    }
    tc->staticLevel = staticLevel;
    return true;
}

bool
frontend::GenerateBlockId(TreeContext *tc, uint32& blockid)
{
    if (tc->blockidGen == JS_BIT(20)) {
        JS_ReportErrorNumber(tc->parser->context, js_GetErrorMessage, NULL,
                             JSMSG_NEED_DIET, "program");
        return false;
    }
    blockid = tc->blockidGen++;
    return true;
}

void
frontend::PushStatement(TreeContext *tc, StmtInfo *stmt, StmtType type, ptrdiff_t top)
{
    stmt->type = type;
    stmt->flags = 0;
    stmt->blockid = tc->blockid();
    SET_STATEMENT_TOP(stmt, top);
    stmt->label = NULL;
    JS_ASSERT(!stmt->blockBox);
    stmt->down = tc->topStmt;
    tc->topStmt = stmt;
    if (STMT_LINKS_SCOPE(stmt)) {
        stmt->downScope = tc->topScopeStmt;
        tc->topScopeStmt = stmt;
    } else {
        stmt->downScope = NULL;
    }
}

void
frontend::PushBlockScope(TreeContext *tc, StmtInfo *stmt, ObjectBox *blockBox, ptrdiff_t top)
{
    PushStatement(tc, stmt, STMT_BLOCK, top);
    stmt->flags |= SIF_SCOPE;
    blockBox->parent = tc->blockChainBox;
    blockBox->object->setStaticBlockScopeChain(tc->blockChain());
    stmt->downScope = tc->topScopeStmt;
    tc->topScopeStmt = stmt;
    tc->blockChainBox = blockBox;
    stmt->blockBox = blockBox;
}

/*
 * Emit a backpatch op with offset pointing to the previous jump of this type,
 * so that we can walk back up the chain fixing up the op and jump offset.
 */
static ptrdiff_t
EmitBackPatchOp(JSContext *cx, BytecodeEmitter *bce, JSOp op, ptrdiff_t *lastp)
{
    ptrdiff_t offset, delta;

    offset = bce->offset();
    delta = offset - *lastp;
    *lastp = offset;
    JS_ASSERT(delta > 0);
    return EmitJump(cx, bce, op, delta);
}

/* A macro for inlining at the top of EmitTree (whence it came). */
#define UPDATE_LINE_NUMBER_NOTES(cx, bce, line)                               \
    JS_BEGIN_MACRO                                                            \
        uintN line_ = (line);                                                 \
        uintN delta_ = line_ - bce->currentLine();                            \
        if (delta_ != 0) {                                                    \
            /*                                                                \
             * Encode any change in the current source line number by using   \
             * either several SRC_NEWLINE notes or just one SRC_SETLINE note, \
             * whichever consumes less space.                                 \
             *                                                                \
             * NB: We handle backward line number deltas (possible with for   \
             * loops where the update part is emitted after the body, but its \
             * line number is <= any line number in the body) here by letting \
             * unsigned delta_ wrap to a very large number, which triggers a  \
             * SRC_SETLINE.                                                   \
             */                                                               \
            bce->current->currentLine = line_;                                \
            if (delta_ >= (uintN)(2 + ((line_ > SN_3BYTE_OFFSET_MASK)<<1))) { \
                if (NewSrcNote2(cx, bce, SRC_SETLINE, (ptrdiff_t)line_) < 0)  \
                    return JS_FALSE;                                          \
            } else {                                                          \
                do {                                                          \
                    if (NewSrcNote(cx, bce, SRC_NEWLINE) < 0)                 \
                        return JS_FALSE;                                      \
                } while (--delta_ != 0);                                      \
            }                                                                 \
        }                                                                     \
    JS_END_MACRO

/* A function, so that we avoid macro-bloating all the other callsites. */
static JSBool
UpdateLineNumberNotes(JSContext *cx, BytecodeEmitter *bce, uintN line)
{
    UPDATE_LINE_NUMBER_NOTES(cx, bce, line);
    return JS_TRUE;
}

static ptrdiff_t
EmitTraceOp(JSContext *cx, BytecodeEmitter *bce, ParseNode *nextpn)
{
    if (nextpn) {
        /*
         * Try to give the JSOP_LOOPHEAD the same line number as the next
         * instruction. nextpn is often a block, in which case the next
         * instruction typically comes from the first statement inside.
         */
        JS_ASSERT_IF(nextpn->isKind(PNK_STATEMENTLIST), nextpn->isArity(PN_LIST));
        if (nextpn->isKind(PNK_STATEMENTLIST) && nextpn->pn_head)
            nextpn = nextpn->pn_head;
        if (!UpdateLineNumberNotes(cx, bce, nextpn->pn_pos.begin.lineno))
            return -1;
    }

    return Emit1(cx, bce, JSOP_LOOPHEAD);
}

/*
 * If op is JOF_TYPESET (see the type barriers comment in jsinfer.h), reserve
 * a type set to store its result.
 */
static inline void
CheckTypeSet(JSContext *cx, BytecodeEmitter *bce, JSOp op)
{
    if (js_CodeSpec[op].format & JOF_TYPESET) {
        if (bce->typesetCount < UINT16_MAX)
            bce->typesetCount++;
    }
}

/*
 * Macro to emit a bytecode followed by a uint16 immediate operand stored in
 * big-endian order, used for arg and var numbers as well as for atomIndexes.
 * NB: We use cx and bce from our caller's lexical environment, and return
 * false on error.
 */
#define EMIT_UINT16_IMM_OP(op, i)                                             \
    JS_BEGIN_MACRO                                                            \
        if (Emit3(cx, bce, op, UINT16_HI(i), UINT16_LO(i)) < 0)               \
            return JS_FALSE;                                                  \
        CheckTypeSet(cx, bce, op);                                            \
    JS_END_MACRO

#define EMIT_UINT16PAIR_IMM_OP(op, i, j)                                      \
    JS_BEGIN_MACRO                                                            \
        ptrdiff_t off_ = EmitN(cx, bce, op, 2 * UINT16_LEN);                  \
        if (off_ < 0)                                                         \
            return JS_FALSE;                                                  \
        jsbytecode *pc_ = bce->code(off_);                                 \
        SET_UINT16(pc_, i);                                                   \
        pc_ += UINT16_LEN;                                                    \
        SET_UINT16(pc_, j);                                                   \
    JS_END_MACRO

#define EMIT_UINT16_IN_PLACE(offset, op, i)                                   \
    JS_BEGIN_MACRO                                                            \
        bce->code(offset)[0] = op;                                         \
        bce->code(offset)[1] = UINT16_HI(i);                               \
        bce->code(offset)[2] = UINT16_LO(i);                               \
    JS_END_MACRO

static JSBool
FlushPops(JSContext *cx, BytecodeEmitter *bce, intN *npops)
{
    JS_ASSERT(*npops != 0);
    if (NewSrcNote(cx, bce, SRC_HIDDEN) < 0)
        return JS_FALSE;
    EMIT_UINT16_IMM_OP(JSOP_POPN, *npops);
    *npops = 0;
    return JS_TRUE;
}

/*
 * Emit additional bytecode(s) for non-local jumps.
 */
static JSBool
EmitNonLocalJumpFixup(JSContext *cx, BytecodeEmitter *bce, StmtInfo *toStmt)
{
    /*
     * The non-local jump fixup we emit will unbalance bce->stackDepth, because
     * the fixup replicates balanced code such as JSOP_LEAVEWITH emitted at the
     * end of a with statement, so we save bce->stackDepth here and restore it
     * just before a successful return.
     */
    intN depth = bce->stackDepth;
    intN npops = 0;

#define FLUSH_POPS() if (npops && !FlushPops(cx, bce, &npops)) return JS_FALSE

    for (StmtInfo *stmt = bce->topStmt; stmt != toStmt; stmt = stmt->down) {
        switch (stmt->type) {
          case STMT_FINALLY:
            FLUSH_POPS();
            if (NewSrcNote(cx, bce, SRC_HIDDEN) < 0)
                return JS_FALSE;
            if (EmitBackPatchOp(cx, bce, JSOP_BACKPATCH, &GOSUBS(*stmt)) < 0)
                return JS_FALSE;
            break;

          case STMT_WITH:
            /* There's a With object on the stack that we need to pop. */
            FLUSH_POPS();
            if (NewSrcNote(cx, bce, SRC_HIDDEN) < 0)
                return JS_FALSE;
            if (Emit1(cx, bce, JSOP_LEAVEWITH) < 0)
                return JS_FALSE;
            break;

          case STMT_FOR_IN_LOOP:
            /*
             * The iterator and the object being iterated need to be popped.
             */
            FLUSH_POPS();
            if (NewSrcNote(cx, bce, SRC_HIDDEN) < 0)
                return JS_FALSE;
            if (Emit1(cx, bce, JSOP_ENDITER) < 0)
                return JS_FALSE;
            break;

          case STMT_SUBROUTINE:
            /*
             * There's a [exception or hole, retsub pc-index] pair on the
             * stack that we need to pop.
             */
            npops += 2;
            break;

          default:;
        }

        if (stmt->flags & SIF_SCOPE) {
            /* There is a Block object with locals on the stack to pop. */
            FLUSH_POPS();
            if (NewSrcNote(cx, bce, SRC_HIDDEN) < 0)
                return JS_FALSE;
            if (!EmitLeaveBlock(cx, bce, JSOP_LEAVEBLOCK, stmt->blockBox))
                return JS_FALSE;
        }
    }

    FLUSH_POPS();
    bce->stackDepth = depth;
    return JS_TRUE;

#undef FLUSH_POPS
}

static JSBool
EmitKnownBlockChain(JSContext *cx, BytecodeEmitter *bce, ObjectBox *box)
{
    if (box)
        return EmitIndexOp(cx, JSOP_BLOCKCHAIN, box->index, bce);
    return Emit1(cx, bce, JSOP_NULLBLOCKCHAIN) >= 0;
}

static JSBool
EmitBlockChain(JSContext *cx, BytecodeEmitter *bce)
{
    return EmitKnownBlockChain(cx, bce, bce->blockChainBox);
}

static const jsatomid INVALID_ATOMID = -1;

static ptrdiff_t
EmitGoto(JSContext *cx, BytecodeEmitter *bce, StmtInfo *toStmt, ptrdiff_t *lastp,
         jsatomid labelIndex = INVALID_ATOMID, SrcNoteType noteType = SRC_NULL)
{
    intN index;

    if (!EmitNonLocalJumpFixup(cx, bce, toStmt))
        return -1;

    if (labelIndex != INVALID_ATOMID)
        index = NewSrcNote2(cx, bce, noteType, ptrdiff_t(labelIndex));
    else if (noteType != SRC_NULL)
        index = NewSrcNote(cx, bce, noteType);
    else
        index = 0;
    if (index < 0)
        return -1;

    ptrdiff_t result = EmitBackPatchOp(cx, bce, JSOP_BACKPATCH, lastp);
    if (result < 0)
        return result;

    if (!EmitBlockChain(cx, bce))
        return -1;

    return result;
}

static JSBool
BackPatch(JSContext *cx, BytecodeEmitter *bce, ptrdiff_t last, jsbytecode *target, jsbytecode op)
{
    jsbytecode *pc, *stop;
    ptrdiff_t delta, span;

    pc = bce->code(last);
    stop = bce->code(-1);
    while (pc != stop) {
        delta = GetJumpOffset(bce, pc);
        span = target - pc;
        CHECK_AND_SET_JUMP_OFFSET(cx, bce, pc, span);

        /*
         * Set *pc after jump offset in case bpdelta didn't overflow, but span
         * does (if so, CHECK_AND_SET_JUMP_OFFSET might call BuildSpanDepTable
         * and need to see the JSOP_BACKPATCH* op at *pc).
         */
        *pc = op;
        pc -= delta;
    }
    return JS_TRUE;
}

void
frontend::PopStatementTC(TreeContext *tc)
{
    StmtInfo *stmt = tc->topStmt;
    tc->topStmt = stmt->down;
    if (STMT_LINKS_SCOPE(stmt)) {
        tc->topScopeStmt = stmt->downScope;
        if (stmt->flags & SIF_SCOPE) {
            tc->blockChainBox = stmt->blockBox->parent;
        }
    }
}

JSBool
frontend::PopStatementBCE(JSContext *cx, BytecodeEmitter *bce)
{
    StmtInfo *stmt = bce->topStmt;
    if (!STMT_IS_TRYING(stmt) &&
        (!BackPatch(cx, bce, stmt->breaks, bce->next(), JSOP_GOTO) ||
         !BackPatch(cx, bce, stmt->continues, bce->code(stmt->update),
                    JSOP_GOTO))) {
        return JS_FALSE;
    }
    PopStatementTC(bce);
    return JS_TRUE;
}

JSBool
frontend::DefineCompileTimeConstant(JSContext *cx, BytecodeEmitter *bce, JSAtom *atom, ParseNode *pn)
{
    /* XXX just do numbers for now */
    if (pn->isKind(PNK_NUMBER)) {
        if (!bce->constMap.put(atom, NumberValue(pn->pn_dval)))
            return JS_FALSE;
    }
    return JS_TRUE;
}

StmtInfo *
frontend::LexicalLookup(TreeContext *tc, JSAtom *atom, jsint *slotp, StmtInfo *stmt)
{
    if (!stmt)
        stmt = tc->topScopeStmt;
    for (; stmt; stmt = stmt->downScope) {
        if (stmt->type == STMT_WITH)
            break;

        /* Skip "maybe scope" statements that don't contain let bindings. */
        if (!(stmt->flags & SIF_SCOPE))
            continue;

        JSObject *obj = stmt->blockBox->object;
        JS_ASSERT(obj->isStaticBlock());

        const Shape *shape = obj->nativeLookup(tc->parser->context, ATOM_TO_JSID(atom));
        if (shape) {
            JS_ASSERT(shape->hasShortID());

            if (slotp) {
                JS_ASSERT(obj->getSlot(JSSLOT_BLOCK_DEPTH).isInt32());
                *slotp = obj->getSlot(JSSLOT_BLOCK_DEPTH).toInt32() + shape->shortid();
            }
            return stmt;
        }
    }

    if (slotp)
        *slotp = -1;
    return stmt;
}

/*
 * The function sets vp to NO_CONSTANT when the atom does not corresponds to a
 * name defining a constant.
 */
static JSBool
LookupCompileTimeConstant(JSContext *cx, BytecodeEmitter *bce, JSAtom *atom, Value *constp)
{
    /*
     * Chase down the bce stack, but only until we reach the outermost bce.
     * This enables propagating consts from top-level into switch cases in a
     * function compiled along with the top-level script.
     */
    constp->setMagic(JS_NO_CONSTANT);
    do {
        if (bce->inFunction() || bce->compileAndGo()) {
            /* XXX this will need revising if 'const' becomes block-scoped. */
            StmtInfo *stmt = LexicalLookup(bce, atom, NULL);
            if (stmt)
                return JS_TRUE;

            if (BytecodeEmitter::ConstMap::Ptr p = bce->constMap.lookup(atom)) {
                JS_ASSERT(!p->value.isMagic(JS_NO_CONSTANT));
                *constp = p->value;
                return JS_TRUE;
            }

            /*
             * Try looking in the variable object for a direct property that
             * is readonly and permanent.  We know such a property can't be
             * shadowed by another property on obj's prototype chain, or a
             * with object or catch variable; nor can prop's value be changed,
             * nor can prop be deleted.
             */
            if (bce->inFunction()) {
                if (bce->bindings.hasBinding(cx, atom))
                    break;
            } else {
                JS_ASSERT(bce->compileAndGo());
                JSObject *obj = bce->scopeChain();

                const Shape *shape = obj->nativeLookup(cx, ATOM_TO_JSID(atom));
                if (shape) {
                    /*
                     * We're compiling code that will be executed immediately,
                     * not re-executed against a different scope chain and/or
                     * variable object.  Therefore we can get constant values
                     * from our variable object here.
                     */
                    if (!shape->writable() && !shape->configurable() &&
                        shape->hasDefaultGetter() && obj->containsSlot(shape->slot())) {
                        *constp = obj->getSlot(shape->slot());
                    }
                }

                if (shape)
                    break;
            }
        }
    } while (bce->parent && (bce = bce->parent->asBytecodeEmitter()));
    return JS_TRUE;
}

static inline bool
FitsWithoutBigIndex(uintN index)
{
    return index < JS_BIT(16);
}

/*
 * Return JSOP_NOP to indicate that index fits 2 bytes and no index segment
 * reset instruction is necessary, JSOP_FALSE to indicate an error or either
 * JSOP_RESETBASE0 or JSOP_RESETBASE1 to indicate the reset bytecode to issue
 * after the main bytecode sequence.
 */
static JSOp
EmitBigIndexPrefix(JSContext *cx, BytecodeEmitter *bce, uintN index)
{
    uintN indexBase;

    /*
     * We have max 3 bytes for indexes and check for INDEX_LIMIT overflow only
     * for big indexes.
     */
    JS_STATIC_ASSERT(INDEX_LIMIT <= JS_BIT(24));
    JS_STATIC_ASSERT(INDEX_LIMIT >=
                     (JSOP_INDEXBASE3 - JSOP_INDEXBASE1 + 2) << 16);

    if (FitsWithoutBigIndex(index))
        return JSOP_NOP;
    indexBase = index >> 16;
    if (indexBase <= JSOP_INDEXBASE3 - JSOP_INDEXBASE1 + 1) {
        if (Emit1(cx, bce, (JSOp)(JSOP_INDEXBASE1 + indexBase - 1)) < 0)
            return JSOP_FALSE;
        return JSOP_RESETBASE0;
    }

    if (index >= INDEX_LIMIT) {
        JS_ReportErrorNumber(cx, js_GetErrorMessage, NULL,
                             JSMSG_TOO_MANY_LITERALS);
        return JSOP_FALSE;
    }

    if (Emit2(cx, bce, JSOP_INDEXBASE, (JSOp)indexBase) < 0)
        return JSOP_FALSE;
    return JSOP_RESETBASE;
}

/*
 * Emit a bytecode and its 2-byte constant index immediate operand. If the
 * index requires more than 2 bytes, emit a prefix op whose 8-bit immediate
 * operand effectively extends the 16-bit immediate of the prefixed opcode,
 * by changing index "segment" (see jsinterp.c). We optimize segments 1-3
 * with single-byte JSOP_INDEXBASE[123] codes.
 *
 * Such prefixing currently requires a suffix to restore the "zero segment"
 * register setting, but this could be optimized further.
 */
static bool
EmitIndexOp(JSContext *cx, JSOp op, uintN index, BytecodeEmitter *bce, JSOp *psuffix)
{
    JSOp bigSuffix;

    bigSuffix = EmitBigIndexPrefix(cx, bce, index);
    if (bigSuffix == JSOP_FALSE)
        return false;
    EMIT_UINT16_IMM_OP(op, index);

    /*
     * For decomposed ops, the suffix needs to go after the decomposed version.
     * This means the suffix will run in the interpreter in both the base
     * and decomposed paths, which works as suffix ops are idempotent.
     */
    JS_ASSERT(!!(js_CodeSpec[op].format & JOF_DECOMPOSE) == (psuffix != NULL));
    if (psuffix) {
        *psuffix = bigSuffix;
        return true;
    }

    return bigSuffix == JSOP_NOP || Emit1(cx, bce, bigSuffix) >= 0;
}

/*
 * Slight sugar for EmitIndexOp, again accessing cx and bce from the macro
 * caller's lexical environment, and embedding a false return on error.
 */
#define EMIT_INDEX_OP(op, index)                                              \
    JS_BEGIN_MACRO                                                            \
        if (!EmitIndexOp(cx, op, index, bce))                                 \
            return JS_FALSE;                                                  \
    JS_END_MACRO

static bool
EmitAtomOp(JSContext *cx, ParseNode *pn, JSOp op, BytecodeEmitter *bce, JSOp *psuffix = NULL)
{
    JS_ASSERT(JOF_OPTYPE(op) == JOF_ATOM);

    if (op == JSOP_GETPROP &&
        pn->pn_atom == cx->runtime->atomState.lengthAtom) {
        /* Specialize length accesses for the interpreter. */
        op = JSOP_LENGTH;
    }

    jsatomid index;
    if (!bce->makeAtomIndex(pn->pn_atom, &index))
        return false;

    return EmitIndexOp(cx, op, index, bce, psuffix);
}

static JSBool
EmitObjectOp(JSContext *cx, ObjectBox *objbox, JSOp op, BytecodeEmitter *bce)
{
    JS_ASSERT(JOF_OPTYPE(op) == JOF_OBJECT);
    return EmitIndexOp(cx, op, bce->objectList.index(objbox), bce);
}

/*
 * What good are ARGNO_LEN and SLOTNO_LEN, you ask?  The answer is that, apart
 * from EmitSlotIndexOp, they abstract out the detail that both are 2, and in
 * other parts of the code there's no necessary relationship between the two.
 * The abstraction cracks here in order to share EmitSlotIndexOp code among
 * the JSOP_DEFLOCALFUN and JSOP_GET{ARG,VAR,LOCAL}PROP cases.
 */
JS_STATIC_ASSERT(ARGNO_LEN == 2);
JS_STATIC_ASSERT(SLOTNO_LEN == 2);

static JSBool
EmitSlotIndexOp(JSContext *cx, JSOp op, uintN slot, uintN index, BytecodeEmitter *bce)
{
    JSOp bigSuffix;
    ptrdiff_t off;
    jsbytecode *pc;

    JS_ASSERT(JOF_OPTYPE(op) == JOF_SLOTATOM ||
              JOF_OPTYPE(op) == JOF_SLOTOBJECT);
    bigSuffix = EmitBigIndexPrefix(cx, bce, index);
    if (bigSuffix == JSOP_FALSE)
        return JS_FALSE;

    /* Emit [op, slot, index]. */
    off = EmitN(cx, bce, op, 2 + INDEX_LEN);
    if (off < 0)
        return JS_FALSE;
    pc = bce->code(off);
    SET_UINT16(pc, slot);
    pc += 2;
    SET_INDEX(pc, index);
    return bigSuffix == JSOP_NOP || Emit1(cx, bce, bigSuffix) >= 0;
}

bool
BytecodeEmitter::shouldNoteClosedName(ParseNode *pn)
{
    return !callsEval() && pn->isDefn() && pn->isClosed();
}

/*
 * Adjust the slot for a block local to account for the number of variables
 * that share the same index space with locals. Due to the incremental code
 * generation for top-level script, we do the adjustment via code patching in
 * js::frontend::CompileScript; see comments there.
 *
 * The function returns -1 on failures.
 */
static jsint
AdjustBlockSlot(JSContext *cx, BytecodeEmitter *bce, jsint slot)
{
    JS_ASSERT((jsuint) slot < bce->maxStackDepth);
    if (bce->inFunction()) {
        slot += bce->bindings.countVars();
        if ((uintN) slot >= SLOTNO_LIMIT) {
            ReportCompileErrorNumber(cx, bce->tokenStream(), NULL, JSREPORT_ERROR,
                                     JSMSG_TOO_MANY_LOCALS);
            slot = -1;
        }
    }
    return slot;
}

static bool
EmitEnterBlock(JSContext *cx, ParseNode *pn, BytecodeEmitter *bce)
{
    JS_ASSERT(pn->isKind(PNK_LEXICALSCOPE));
    if (!EmitObjectOp(cx, pn->pn_objbox, JSOP_ENTERBLOCK, bce))
        return false;

    JSObject *blockObj = pn->pn_objbox->object;
    jsint depth = AdjustBlockSlot(cx, bce, OBJ_BLOCK_DEPTH(cx, blockObj));
    if (depth < 0)
        return false;

    uintN base = JSSLOT_FREE(&BlockClass);
    for (uintN slot = base, limit = base + OBJ_BLOCK_COUNT(cx, blockObj); slot < limit; slot++) {
        const Value &v = blockObj->getSlot(slot);

        /* Beware the empty destructuring dummy. */
        if (v.isUndefined()) {
            JS_ASSERT(slot + 1 <= limit);
            continue;
        }

        Definition *dn = (Definition *) v.toPrivate();
        JS_ASSERT(dn->isDefn());
        JS_ASSERT(uintN(dn->frameSlot() + depth) < JS_BIT(16));
        dn->pn_cookie.set(dn->pn_cookie.level(), uint16(dn->frameSlot() + depth));
#ifdef DEBUG
        for (ParseNode *pnu = dn->dn_uses; pnu; pnu = pnu->pn_link) {
            JS_ASSERT(pnu->pn_lexdef == dn);
            JS_ASSERT(!(pnu->pn_dflags & PND_BOUND));
            JS_ASSERT(pnu->pn_cookie.isFree());
        }
#endif

        /*
         * If this variable is closed over, and |eval| is not present, then
         * then set a bit in dslots so the Method JIT can deoptimize this
         * slot.
         */
        bool isClosed = bce->shouldNoteClosedName(dn);
        blockObj->setSlot(slot, BooleanValue(isClosed));
    }

    /*
     * If clones of this block will have any extensible parents, then the
     * clones must get unique shapes; see the comments for
     * js::Bindings::extensibleParents.
     */
    if ((bce->flags & TCF_FUN_EXTENSIBLE_SCOPE) ||
        bce->bindings.extensibleParents()) {
        HeapPtrShape shape;
        shape.init(blockObj->lastProperty());
        if (!Shape::setExtensibleParents(cx, &shape))
            return false;
        blockObj->setLastPropertyInfallible(shape);
    }

    return true;
}

static JSBool
EmitLeaveBlock(JSContext *cx, BytecodeEmitter *bce, JSOp op, ObjectBox *box)
{
    JSOp bigSuffix;
    uintN count = OBJ_BLOCK_COUNT(cx, box->object);
    
    bigSuffix = EmitBigIndexPrefix(cx, bce, box->index);
    if (bigSuffix == JSOP_FALSE)
        return JS_FALSE;
    if (Emit5(cx, bce, op, count, box->index) < 0)
        return JS_FALSE;
    return bigSuffix == JSOP_NOP || Emit1(cx, bce, bigSuffix) >= 0;
}

/*
 * Try to convert a *NAME op to a *GNAME op, which optimizes access to
 * undeclared globals. Return true if a conversion was made.
 *
 * This conversion is not made if we are in strict mode.  In eval code nested
 * within (strict mode) eval code, access to an undeclared "global" might
 * merely be to a binding local to that outer eval:
 *
 *   "use strict";
 *   var x = "global";
 *   eval('var x = "eval"; eval("x");'); // 'eval', not 'global'
 *
 * Outside eval code, access to an undeclared global is a strict mode error:
 *
 *   "use strict";
 *   function foo()
 *   {
 *     undeclared = 17; // throws ReferenceError
 *   }
 *   foo();
 */
static bool
TryConvertToGname(BytecodeEmitter *bce, ParseNode *pn, JSOp *op)
{
    if (bce->compileAndGo() && 
        bce->globalScope->globalObj &&
        !bce->mightAliasLocals() &&
        !pn->isDeoptimized() &&
        !(bce->flags & TCF_STRICT_MODE_CODE)) { 
        switch (*op) {
          case JSOP_NAME:     *op = JSOP_GETGNAME; break;
          case JSOP_SETNAME:  *op = JSOP_SETGNAME; break;
          case JSOP_INCNAME:  *op = JSOP_INCGNAME; break;
          case JSOP_NAMEINC:  *op = JSOP_GNAMEINC; break;
          case JSOP_DECNAME:  *op = JSOP_DECGNAME; break;
          case JSOP_NAMEDEC:  *op = JSOP_GNAMEDEC; break;
          case JSOP_SETCONST:
          case JSOP_DELNAME:
            /* Not supported. */
            return false;
          default: JS_NOT_REACHED("gname");
        }
        return true;
    }
    return false;
}

// Binds a global, given a |dn| that is known to have the PND_GVAR bit, and a pn
// that is |dn| or whose definition is |dn|. |pn->pn_cookie| is an outparam
// that will be free (meaning no binding), or a slot number.
static bool
BindKnownGlobal(JSContext *cx, BytecodeEmitter *bce, ParseNode *dn, ParseNode *pn, JSAtom *atom)
{
    // Cookie is an outparam; make sure caller knew to clear it.
    JS_ASSERT(pn->pn_cookie.isFree());

    if (bce->mightAliasLocals())
        return true;

    GlobalScope *globalScope = bce->globalScope;

    jsatomid index;
    if (dn->pn_cookie.isFree()) {
        // The definition wasn't bound, so find its atom's index in the
        // mapping of defined globals.
        AtomIndexPtr p = globalScope->names.lookup(atom);
        JS_ASSERT(!!p);
        index = p.value();
    } else {
        BytecodeEmitter *globalbce = globalScope->bce;

        // If the definition is bound, and we're in the same bce, we can re-use
        // its cookie.
        if (globalbce == bce) {
            pn->pn_cookie = dn->pn_cookie;
            pn->pn_dflags |= PND_BOUND;
            return true;
        }

        // Otherwise, find the atom's index by using the originating bce's
        // global use table.
        index = globalbce->globalUses[dn->pn_cookie.asInteger()].slot;
    }

    if (!bce->addGlobalUse(atom, index, &pn->pn_cookie))
        return false;

    if (!pn->pn_cookie.isFree())
        pn->pn_dflags |= PND_BOUND;

    return true;
}

// See BindKnownGlobal()'s comment.
static bool
BindGlobal(JSContext *cx, BytecodeEmitter *bce, ParseNode *pn, JSAtom *atom)
{
    pn->pn_cookie.makeFree();

    Definition *dn;
    if (pn->isUsed()) {
        dn = pn->pn_lexdef;
    } else {
        if (!pn->isDefn())
            return true;
        dn = (Definition *)pn;
    }

    // Only optimize for defined globals.
    if (!dn->isGlobal())
        return true;

    return BindKnownGlobal(cx, bce, dn, pn, atom);
}

/*
 * BindNameToSlot attempts to optimize name gets and sets to stack slot loads
 * and stores, given the compile-time information in bce and a PNK_NAME node pn.
 * It returns false on error, true on success.
 *
 * The caller can inspect pn->pn_cookie for FREE_UPVAR_COOKIE to tell whether
 * optimization occurred, in which case BindNameToSlot also updated pn->pn_op.
 * If pn->pn_cookie is still FREE_UPVAR_COOKIE on return, pn->pn_op still may
 * have been optimized, e.g., from JSOP_NAME to JSOP_CALLEE.  Whether or not
 * pn->pn_op was modified, if this function finds an argument or local variable
 * name, PND_CONST will be set in pn_dflags for read-only properties after a
 * successful return.
 *
 * NB: if you add more opcodes specialized from JSOP_NAME, etc., don't forget
 * to update the special cases in EmitFor (for-in) and EmitAssignment (= and
 * op=, e.g. +=).
 */
static JSBool
BindNameToSlot(JSContext *cx, BytecodeEmitter *bce, ParseNode *pn)
{
    Definition *dn;
    JSOp op;
    JSAtom *atom;
    Definition::Kind dn_kind;

    JS_ASSERT(pn->isKind(PNK_NAME));

    /* Idempotency tests come first, since we may be called more than once. */
    if (pn->pn_dflags & PND_BOUND)
        return JS_TRUE;

    /* No cookie initialized for these two, they're pre-bound by definition. */
    JS_ASSERT(!pn->isOp(JSOP_ARGUMENTS) && !pn->isOp(JSOP_CALLEE));

    /*
     * The parser linked all uses (including forward references) to their
     * definitions, unless a with statement or direct eval intervened.
     */
    if (pn->isUsed()) {
        JS_ASSERT(pn->pn_cookie.isFree());
        dn = pn->pn_lexdef;
        JS_ASSERT(dn->isDefn());
        if (pn->isDeoptimized())
            return JS_TRUE;
        pn->pn_dflags |= (dn->pn_dflags & PND_CONST);
    } else {
        if (!pn->isDefn())
            return JS_TRUE;
        dn = (Definition *) pn;
    }

    op = pn->getOp();
    if (op == JSOP_NOP)
        return JS_TRUE;

    JS_ASSERT(JOF_OPTYPE(op) == JOF_ATOM);
    atom = pn->pn_atom;
    UpvarCookie cookie = dn->pn_cookie;
    dn_kind = dn->kind();

    /*
     * Turn attempts to mutate const-declared bindings into get ops (for
     * pre-increment and pre-decrement ops, our caller will have to emit
     * JSOP_POS, JSOP_ONE, and JSOP_ADD as well).
     *
     * Turn JSOP_DELNAME into JSOP_FALSE if dn is known, as all declared
     * bindings visible to the compiler are permanent in JS unless the
     * declaration originates at top level in eval code.
     */
    switch (op) {
      case JSOP_NAME:
      case JSOP_SETCONST:
        break;
      case JSOP_DELNAME:
        if (dn_kind != Definition::UNKNOWN) {
            if (bce->parser->callerFrame && dn->isTopLevel())
                JS_ASSERT(bce->compileAndGo());
            else
                pn->setOp(JSOP_FALSE);
            pn->pn_dflags |= PND_BOUND;
            return JS_TRUE;
        }
        break;
      default:
        if (pn->isConst()) {
            if (bce->needStrictChecks()) {
                JSAutoByteString name;
                if (!js_AtomToPrintableString(cx, atom, &name) ||
                    !ReportStrictModeError(cx, bce->tokenStream(), bce, pn, JSMSG_READ_ONLY,
                                           name.ptr())) {
                    return JS_FALSE;
                }
            }
            pn->setOp(op = JSOP_NAME);
        }
    }

    if (dn->isGlobal()) {
        if (op == JSOP_NAME) {
            /*
             * If the definition is a defined global, not potentially aliased
             * by a local variable, and not mutating the variable, try and
             * optimize to a fast, unguarded global access.
             */
            if (!pn->pn_cookie.isFree()) {
                pn->setOp(JSOP_GETGNAME);
                pn->pn_dflags |= PND_BOUND;
                return JS_TRUE;
            }
        }

        /*
         * The locally stored cookie here should really come from |pn|, not
         * |dn|. For example, we could have a SETGNAME op's lexdef be a
         * GETGNAME op, and their cookies have very different meanings. As
         * a workaround, just make the cookie free.
         */
        cookie.makeFree();
    }

    if (cookie.isFree()) {
        StackFrame *caller = bce->parser->callerFrame;
        if (caller) {
            JS_ASSERT(bce->compileAndGo());

            /*
             * Don't generate upvars on the left side of a for loop. See
             * bug 470758.
             */
            if (bce->flags & TCF_IN_FOR_INIT)
                return JS_TRUE;

            JS_ASSERT(caller->isScriptFrame());

            /*
             * If this is an eval in the global scope, then unbound variables
             * must be globals, so try to use GNAME ops.
             */
            if (caller->isGlobalFrame() && TryConvertToGname(bce, pn, &op)) {
                jsatomid _;
                if (!bce->makeAtomIndex(atom, &_))
                    return JS_FALSE;

                pn->setOp(op);
                pn->pn_dflags |= PND_BOUND;
                return JS_TRUE;
            }

            /*
             * Out of tricks, so we must rely on PICs to optimize named
             * accesses from direct eval called from function code.
             */
            return JS_TRUE;
        }

        /* Optimize accesses to undeclared globals. */
        if (!bce->mightAliasLocals() && !TryConvertToGname(bce, pn, &op))
            return JS_TRUE;

        jsatomid _;
        if (!bce->makeAtomIndex(atom, &_))
            return JS_FALSE;

        pn->setOp(op);
        pn->pn_dflags |= PND_BOUND;

        return JS_TRUE;
    }

    uint16 level = cookie.level();
    JS_ASSERT(bce->staticLevel >= level);

    const uintN skip = bce->staticLevel - level;
    if (skip != 0) {
        JS_ASSERT(bce->inFunction());
        JS_ASSERT_IF(cookie.slot() != UpvarCookie::CALLEE_SLOT, bce->roLexdeps->lookup(atom));
        JS_ASSERT(JOF_OPTYPE(op) == JOF_ATOM);

        /*
         * If op is a mutating opcode, this upvar's lookup skips too many levels,
         * or the function is heavyweight, we fall back on JSOP_*NAME*.
         */
        if (op != JSOP_NAME)
            return JS_TRUE;
        if (skip >= UpvarCookie::UPVAR_LEVEL_LIMIT)
            return JS_TRUE;
        if (bce->flags & TCF_FUN_HEAVYWEIGHT)
            return JS_TRUE;

        if (!bce->fun()->isFlatClosure())
            return JS_TRUE;

        if (!bce->upvarIndices.ensureMap(cx))
            return JS_FALSE;

        AtomIndexAddPtr p = bce->upvarIndices->lookupForAdd(atom);
        jsatomid index;
        if (p) {
            index = p.value();
        } else {
            if (!bce->bindings.addUpvar(cx, atom))
                return JS_FALSE;

            index = bce->upvarIndices->count();
            if (!bce->upvarIndices->add(p, atom, index))
                return JS_FALSE;

            UpvarCookies &upvarMap = bce->upvarMap;
            /* upvarMap should have the same number of UpvarCookies as there are lexdeps. */
            size_t lexdepCount = bce->roLexdeps->count();

            JS_ASSERT_IF(!upvarMap.empty(), lexdepCount == upvarMap.length());
            if (upvarMap.empty()) {
                /* Lazily initialize the upvar map with exactly the necessary capacity. */
                if (lexdepCount <= upvarMap.sMaxInlineStorage) {
                    JS_ALWAYS_TRUE(upvarMap.growByUninitialized(lexdepCount));
                } else {
                    void *buf = upvarMap.allocPolicy().malloc_(lexdepCount * sizeof(UpvarCookie));
                    if (!buf)
                        return JS_FALSE;
                    upvarMap.replaceRawBuffer(static_cast<UpvarCookie *>(buf), lexdepCount);
                }
                for (size_t i = 0; i < lexdepCount; ++i)
                    upvarMap[i] = UpvarCookie();
            }

            uintN slot = cookie.slot();
            if (slot != UpvarCookie::CALLEE_SLOT && dn_kind != Definition::ARG) {
                TreeContext *tc = bce;
                do {
                    tc = tc->parent;
                } while (tc->staticLevel != level);
                if (tc->inFunction())
                    slot += tc->fun()->nargs;
            }

            JS_ASSERT(index < upvarMap.length());
            upvarMap[index].set(skip, slot);
        }

        pn->setOp(JSOP_GETFCSLOT);
        JS_ASSERT((index & JS_BITMASK(16)) == index);
        pn->pn_cookie.set(0, index);
        pn->pn_dflags |= PND_BOUND;
        return JS_TRUE;
    }

    /*
     * We are compiling a function body and may be able to optimize name
     * to stack slot. Look for an argument or variable in the function and
     * rewrite pn_op and update pn accordingly.
     */
    switch (dn_kind) {
      case Definition::UNKNOWN:
        return JS_TRUE;

      case Definition::LET:
        switch (op) {
          case JSOP_NAME:     op = JSOP_GETLOCAL; break;
          case JSOP_SETNAME:  op = JSOP_SETLOCAL; break;
          case JSOP_INCNAME:  op = JSOP_INCLOCAL; break;
          case JSOP_NAMEINC:  op = JSOP_LOCALINC; break;
          case JSOP_DECNAME:  op = JSOP_DECLOCAL; break;
          case JSOP_NAMEDEC:  op = JSOP_LOCALDEC; break;
          default: JS_NOT_REACHED("let");
        }
        break;

      case Definition::ARG:
        switch (op) {
          case JSOP_NAME:     op = JSOP_GETARG; break;
          case JSOP_SETNAME:  op = JSOP_SETARG; break;
          case JSOP_INCNAME:  op = JSOP_INCARG; break;
          case JSOP_NAMEINC:  op = JSOP_ARGINC; break;
          case JSOP_DECNAME:  op = JSOP_DECARG; break;
          case JSOP_NAMEDEC:  op = JSOP_ARGDEC; break;
          default: JS_NOT_REACHED("arg");
        }
        JS_ASSERT(!pn->isConst());
        break;

      case Definition::VAR:
        if (dn->isOp(JSOP_CALLEE)) {
            JS_ASSERT(op != JSOP_CALLEE);
            JS_ASSERT((bce->fun()->flags & JSFUN_LAMBDA) && atom == bce->fun()->atom);

            /*
             * Leave pn->isOp(JSOP_NAME) if bce->fun is heavyweight to
             * address two cases: a new binding introduced by eval, and
             * assignment to the name in strict mode.
             *
             *   var fun = (function f(s) { eval(s); return f; });
             *   assertEq(fun("var f = 42"), 42);
             *
             * ECMAScript specifies that a function expression's name is bound
             * in a lexical environment distinct from that used to bind its
             * named parameters, the arguments object, and its variables.  The
             * new binding for "var f = 42" shadows the binding for the
             * function itself, so the name of the function will not refer to
             * the function.
             *
             *    (function f() { "use strict"; f = 12; })();
             *
             * Outside strict mode, assignment to a function expression's name
             * has no effect.  But in strict mode, this attempt to mutate an
             * immutable binding must throw a TypeError.  We implement this by
             * not optimizing such assignments and by marking such functions as
             * heavyweight, ensuring that the function name is represented in
             * the scope chain so that assignment will throw a TypeError.
             */
            JS_ASSERT(op != JSOP_DELNAME);
            if (!(bce->flags & TCF_FUN_HEAVYWEIGHT)) {
                op = JSOP_CALLEE;
                pn->pn_dflags |= PND_CONST;
            }

            pn->setOp(op);
            pn->pn_dflags |= PND_BOUND;
            return JS_TRUE;
        }
        /* FALL THROUGH */

      default:
        JS_ASSERT_IF(dn_kind != Definition::FUNCTION,
                     dn_kind == Definition::VAR ||
                     dn_kind == Definition::CONST);
        switch (op) {
          case JSOP_NAME:     op = JSOP_GETLOCAL; break;
          case JSOP_SETNAME:  op = JSOP_SETLOCAL; break;
          case JSOP_SETCONST: op = JSOP_SETLOCAL; break;
          case JSOP_INCNAME:  op = JSOP_INCLOCAL; break;
          case JSOP_NAMEINC:  op = JSOP_LOCALINC; break;
          case JSOP_DECNAME:  op = JSOP_DECLOCAL; break;
          case JSOP_NAMEDEC:  op = JSOP_LOCALDEC; break;
          default: JS_NOT_REACHED("local");
        }
        JS_ASSERT_IF(dn_kind == Definition::CONST, pn->pn_dflags & PND_CONST);
        break;
    }

    JS_ASSERT(!pn->isOp(op));
    pn->setOp(op);
    pn->pn_cookie.set(0, cookie.slot());
    pn->pn_dflags |= PND_BOUND;
    return JS_TRUE;
}

bool
BytecodeEmitter::addGlobalUse(JSAtom *atom, uint32 slot, UpvarCookie *cookie)
{
    if (!globalMap.ensureMap(context()))
        return false;

    AtomIndexAddPtr p = globalMap->lookupForAdd(atom);
    if (p) {
        jsatomid index = p.value();
        cookie->set(0, index);
        return true;
    }

    /* Don't bother encoding indexes >= uint16 */
    if (globalUses.length() >= UINT16_LIMIT) {
        cookie->makeFree();
        return true;
    }

    /* Find or add an existing atom table entry. */
    jsatomid allAtomIndex;
    if (!makeAtomIndex(atom, &allAtomIndex))
        return false;

    jsatomid globalUseIndex = globalUses.length();
    cookie->set(0, globalUseIndex);

    GlobalSlotArray::Entry entry = { allAtomIndex, slot };
    if (!globalUses.append(entry))
        return false;

    return globalMap->add(p, atom, globalUseIndex);
}

/*
 * If pn contains a useful expression, return true with *answer set to true.
 * If pn contains a useless expression, return true with *answer set to false.
 * Return false on error.
 *
 * The caller should initialize *answer to false and invoke this function on
 * an expression statement or similar subtree to decide whether the tree could
 * produce code that has any side effects.  For an expression statement, we
 * define useless code as code with no side effects, because the main effect,
 * the value left on the stack after the code executes, will be discarded by a
 * pop bytecode.
 */
static JSBool
CheckSideEffects(JSContext *cx, BytecodeEmitter *bce, ParseNode *pn, JSBool *answer)
{
    JSBool ok;
    ParseNode *pn2;

    ok = JS_TRUE;
    if (!pn || *answer)
        return ok;

    switch (pn->getArity()) {
      case PN_FUNC:
        /*
         * A named function, contrary to ES3, is no longer useful, because we
         * bind its name lexically (using JSOP_CALLEE) instead of creating an
         * Object instance and binding a readonly, permanent property in it
         * (the object and binding can be detected and hijacked or captured).
         * This is a bug fix to ES3; it is fixed in ES3.1 drafts.
         */
        *answer = JS_FALSE;
        break;

      case PN_LIST:
        if (pn->isOp(JSOP_NOP) || pn->isOp(JSOP_OR) || pn->isOp(JSOP_AND) ||
            pn->isOp(JSOP_STRICTEQ) || pn->isOp(JSOP_STRICTNE)) {
            /*
             * Non-operators along with ||, &&, ===, and !== never invoke
             * toString or valueOf.
             */
            for (pn2 = pn->pn_head; pn2; pn2 = pn2->pn_next)
                ok &= CheckSideEffects(cx, bce, pn2, answer);
        } else {
            /*
             * All invocation operations (construct: PNK_NEW, call: PNK_LP)
             * are presumed to be useful, because they may have side effects
             * even if their main effect (their return value) is discarded.
             *
             * PNK_LB binary trees of 3 or more nodes are flattened into lists
             * to avoid too much recursion.  All such lists must be presumed
             * to be useful because each index operation could invoke a getter
             * (the JSOP_ARGUMENTS special case below, in the PN_BINARY case,
             * does not apply here: arguments[i][j] might invoke a getter).
             *
             * Likewise, array and object initialisers may call prototype
             * setters (the __defineSetter__ built-in, and writable __proto__
             * on Array.prototype create this hazard). Initialiser list nodes
             * have JSOP_NEWINIT in their pn_op.
             */
            *answer = JS_TRUE;
        }
        break;

      case PN_TERNARY:
        ok = CheckSideEffects(cx, bce, pn->pn_kid1, answer) &&
             CheckSideEffects(cx, bce, pn->pn_kid2, answer) &&
             CheckSideEffects(cx, bce, pn->pn_kid3, answer);
        break;

      case PN_BINARY:
        if (pn->isAssignment()) {
            /*
             * Assignment is presumed to be useful, even if the next operation
             * is another assignment overwriting this one's ostensible effect,
             * because the left operand may be a property with a setter that
             * has side effects.
             *
             * The only exception is assignment of a useless value to a const
             * declared in the function currently being compiled.
             */
            pn2 = pn->pn_left;
            if (!pn2->isKind(PNK_NAME)) {
                *answer = JS_TRUE;
            } else {
                if (!BindNameToSlot(cx, bce, pn2))
                    return JS_FALSE;
                if (!CheckSideEffects(cx, bce, pn->pn_right, answer))
                    return JS_FALSE;
                if (!*answer && (!pn->isOp(JSOP_NOP) || !pn2->isConst()))
                    *answer = JS_TRUE;
            }
        } else {
            if (pn->isOp(JSOP_OR) || pn->isOp(JSOP_AND) || pn->isOp(JSOP_STRICTEQ) ||
                pn->isOp(JSOP_STRICTNE)) {
                /*
                 * ||, &&, ===, and !== do not convert their operands via
                 * toString or valueOf method calls.
                 */
                ok = CheckSideEffects(cx, bce, pn->pn_left, answer) &&
                     CheckSideEffects(cx, bce, pn->pn_right, answer);
            } else {
                /*
                 * We can't easily prove that neither operand ever denotes an
                 * object with a toString or valueOf method.
                 */
                *answer = JS_TRUE;
            }
        }
        break;

      case PN_UNARY:
        switch (pn->getKind()) {
          case PNK_DELETE:
            pn2 = pn->pn_kid;
            switch (pn2->getKind()) {
              case PNK_NAME:
                if (!BindNameToSlot(cx, bce, pn2))
                    return JS_FALSE;
                if (pn2->isConst()) {
                    *answer = JS_FALSE;
                    break;
                }
                /* FALL THROUGH */
              case PNK_DOT:
#if JS_HAS_XML_SUPPORT
              case PNK_DBLDOT:
                JS_ASSERT_IF(pn2->getKind() == PNK_DBLDOT, !bce->inStrictMode());
                /* FALL THROUGH */

#endif
              case PNK_LP:
              case PNK_LB:
                /* All these delete addressing modes have effects too. */
                *answer = JS_TRUE;
                break;
              default:
                ok = CheckSideEffects(cx, bce, pn2, answer);
                break;
            }
            break;

          case PNK_TYPEOF:
          case PNK_VOID:
          case PNK_NOT:
          case PNK_BITNOT:
            if (pn->isOp(JSOP_NOT)) {
                /* ! does not convert its operand via toString or valueOf. */
                ok = CheckSideEffects(cx, bce, pn->pn_kid, answer);
                break;
            }
            /* FALL THROUGH */

          default:
            /*
             * All of PNK_INC, PNK_DEC, PNK_THROW, PNK_YIELD, and PNK_DEFSHARP
             * have direct effects. Of the remaining unary-arity node types,
             * we can't easily prove that the operand never denotes an object
             * with a toString or valueOf method.
             */
            *answer = JS_TRUE;
            break;
        }
        break;

      case PN_NAME:
        /*
         * Take care to avoid trying to bind a label name (labels, both for
         * statements and property values in object initialisers, have pn_op
         * defaulted to JSOP_NOP).
         */
        if (pn->isKind(PNK_NAME) && !pn->isOp(JSOP_NOP)) {
            if (!BindNameToSlot(cx, bce, pn))
                return JS_FALSE;
            if (!pn->isOp(JSOP_ARGUMENTS) && !pn->isOp(JSOP_CALLEE) &&
                pn->pn_cookie.isFree()) {
                /*
                 * Not an argument or local variable use, and not a use of a
                 * unshadowed named function expression's given name, so this
                 * expression could invoke a getter that has side effects.
                 */
                *answer = JS_TRUE;
            }
        }
        pn2 = pn->maybeExpr();
        if (pn->isKind(PNK_DOT)) {
            if (pn2->isKind(PNK_NAME) && !BindNameToSlot(cx, bce, pn2))
                return JS_FALSE;
            if (!(pn2->isOp(JSOP_ARGUMENTS) &&
                  pn->pn_atom == cx->runtime->atomState.lengthAtom)) {
                /*
                 * Any dotted property reference could call a getter, except
                 * for arguments.length where arguments is unambiguous.
                 */
                *answer = JS_TRUE;
            }
        }
        ok = CheckSideEffects(cx, bce, pn2, answer);
        break;

      case PN_NAMESET:
        ok = CheckSideEffects(cx, bce, pn->pn_tree, answer);
        break;

      case PN_NULLARY:
        if (pn->isKind(PNK_DEBUGGER))
            *answer = JS_TRUE;
        break;
    }
    return ok;
}

static JSBool
EmitNameOp(JSContext *cx, BytecodeEmitter *bce, ParseNode *pn, JSBool callContext)
{
    JSOp op;

    if (!BindNameToSlot(cx, bce, pn))
        return JS_FALSE;
    op = pn->getOp();

    if (callContext) {
        switch (op) {
          case JSOP_NAME:
            op = JSOP_CALLNAME;
            break;
          case JSOP_GETGNAME:
            op = JSOP_CALLGNAME;
            break;
          case JSOP_GETARG:
            op = JSOP_CALLARG;
            break;
          case JSOP_GETLOCAL:
            op = JSOP_CALLLOCAL;
            break;
          case JSOP_GETFCSLOT:
            op = JSOP_CALLFCSLOT;
            break;
          default:
            JS_ASSERT(op == JSOP_ARGUMENTS || op == JSOP_CALLEE);
            break;
        }
    }

    if (op == JSOP_ARGUMENTS || op == JSOP_CALLEE) {
        if (Emit1(cx, bce, op) < 0)
            return JS_FALSE;
        if (callContext && Emit1(cx, bce, JSOP_PUSH) < 0)
            return JS_FALSE;
    } else {
        if (!pn->pn_cookie.isFree()) {
            EMIT_UINT16_IMM_OP(op, pn->pn_cookie.asInteger());
        } else {
            if (!EmitAtomOp(cx, pn, op, bce))
                return JS_FALSE;
        }
    }

    return JS_TRUE;
}

#if JS_HAS_XML_SUPPORT
static bool
EmitXMLName(JSContext *cx, ParseNode *pn, JSOp op, BytecodeEmitter *bce)
{
    JS_ASSERT(!bce->inStrictMode());
    JS_ASSERT(pn->isKind(PNK_XMLUNARY));
    JS_ASSERT(pn->isOp(JSOP_XMLNAME));
    JS_ASSERT(op == JSOP_XMLNAME || op == JSOP_CALLXMLNAME);

    ParseNode *pn2 = pn->pn_kid;
    uintN oldflags = bce->flags;
    bce->flags &= ~TCF_IN_FOR_INIT;
    if (!EmitTree(cx, bce, pn2))
        return false;
    bce->flags |= oldflags & TCF_IN_FOR_INIT;
    if (NewSrcNote2(cx, bce, SRC_PCBASE, bce->offset() - pn2->pn_offset) < 0)
        return false;

    return Emit1(cx, bce, op) >= 0;
}
#endif

static inline bool
EmitElemOpBase(JSContext *cx, BytecodeEmitter *bce, JSOp op)
{
    if (Emit1(cx, bce, op) < 0)
        return false;
    CheckTypeSet(cx, bce, op);
    return true;
}

static bool
EmitSpecialPropOp(JSContext *cx, ParseNode *pn, JSOp op, BytecodeEmitter *bce)
{
    /*
     * Special case for obj.__proto__ to deoptimize away from fast paths in the
     * interpreter and trace recorder, which skip dense array instances by
     * going up to Array.prototype before looking up the property name.
     */
    jsatomid index;
    if (!bce->makeAtomIndex(pn->pn_atom, &index))
        return false;
    if (!EmitIndexOp(cx, JSOP_QNAMEPART, index, bce))
        return false;
    return EmitElemOpBase(cx, bce, op);
}

static bool
EmitPropOp(JSContext *cx, ParseNode *pn, JSOp op, BytecodeEmitter *bce,
           JSBool callContext, JSOp *psuffix = NULL)
{
    ParseNode *pn2, *pndot, *pnup, *pndown;
    ptrdiff_t top;

    JS_ASSERT(pn->isArity(PN_NAME));
    pn2 = pn->maybeExpr();

    /* Special case deoptimization for __proto__. */
    if ((op == JSOP_GETPROP || op == JSOP_CALLPROP) &&
        pn->pn_atom == cx->runtime->atomState.protoAtom) {
        if (pn2 && !EmitTree(cx, bce, pn2))
            return false;
        return EmitSpecialPropOp(cx, pn, callContext ? JSOP_CALLELEM : JSOP_GETELEM, bce);
    }

    if (callContext) {
        JS_ASSERT(pn->isKind(PNK_DOT));
        JS_ASSERT(op == JSOP_GETPROP);
        op = JSOP_CALLPROP;
    } else if (op == JSOP_GETPROP && pn->isKind(PNK_DOT)) {
        if (pn2->isKind(PNK_NAME)) {
            if (!BindNameToSlot(cx, bce, pn2))
                return false;
        }
    }

    /*
     * If the object operand is also a dotted property reference, reverse the
     * list linked via pn_expr temporarily so we can iterate over it from the
     * bottom up (reversing again as we go), to avoid excessive recursion.
     */
    if (pn2->isKind(PNK_DOT)) {
        pndot = pn2;
        pnup = NULL;
        top = bce->offset();
        for (;;) {
            /* Reverse pndot->pn_expr to point up, not down. */
            pndot->pn_offset = top;
            JS_ASSERT(!pndot->isUsed());
            pndown = pndot->pn_expr;
            pndot->pn_expr = pnup;
            if (!pndown->isKind(PNK_DOT))
                break;
            pnup = pndot;
            pndot = pndown;
        }

        /* pndown is a primary expression, not a dotted property reference. */
        if (!EmitTree(cx, bce, pndown))
            return false;

        do {
            /* Walk back up the list, emitting annotated name ops. */
            if (NewSrcNote2(cx, bce, SRC_PCBASE, bce->offset() - pndown->pn_offset) < 0)
                return false;

            /* Special case deoptimization on __proto__, as above. */
            if (pndot->isArity(PN_NAME) && pndot->pn_atom == cx->runtime->atomState.protoAtom) {
                if (!EmitSpecialPropOp(cx, pndot, JSOP_GETELEM, bce))
                    return false;
            } else if (!EmitAtomOp(cx, pndot, pndot->getOp(), bce)) {
                return false;
            }

            /* Reverse the pn_expr link again. */
            pnup = pndot->pn_expr;
            pndot->pn_expr = pndown;
            pndown = pndot;
        } while ((pndot = pnup) != NULL);
    } else {
        if (!EmitTree(cx, bce, pn2))
            return false;
    }

    if (NewSrcNote2(cx, bce, SRC_PCBASE, bce->offset() - pn2->pn_offset) < 0)
        return false;

    return EmitAtomOp(cx, pn, op, bce, psuffix);
}

static bool
EmitPropIncDec(JSContext *cx, ParseNode *pn, JSOp op, BytecodeEmitter *bce)
{
    JSOp suffix = JSOP_NOP;
    if (!EmitPropOp(cx, pn, op, bce, false, &suffix))
        return false;
    if (Emit1(cx, bce, JSOP_NOP) < 0)
        return false;

    /*
     * The stack is the same depth before/after INCPROP, so no balancing to do
     * before the decomposed version.
     */
    int start = bce->offset();

    if (suffix != JSOP_NOP && Emit1(cx, bce, suffix) < 0)
        return false;

    const JSCodeSpec *cs = &js_CodeSpec[op];
    JS_ASSERT(cs->format & JOF_PROP);
    JS_ASSERT(cs->format & (JOF_INC | JOF_DEC));

    bool post = (cs->format & JOF_POST);
    JSOp binop = (cs->format & JOF_INC) ? JSOP_ADD : JSOP_SUB;

                                                    // OBJ
    if (Emit1(cx, bce, JSOP_DUP) < 0)               // OBJ OBJ
        return false;
    if (!EmitAtomOp(cx, pn, JSOP_GETPROP, bce))     // OBJ V
        return false;
    if (Emit1(cx, bce, JSOP_POS) < 0)               // OBJ N
        return false;
    if (post && Emit1(cx, bce, JSOP_DUP) < 0)       // OBJ N? N
        return false;
    if (Emit1(cx, bce, JSOP_ONE) < 0)               // OBJ N? N 1
        return false;
    if (Emit1(cx, bce, binop) < 0)                  // OBJ N? N+1
        return false;

    if (post) {
        if (Emit2(cx, bce, JSOP_PICK, (jsbytecode)2) < 0)   // N? N+1 OBJ
            return false;
        if (Emit1(cx, bce, JSOP_SWAP) < 0)                  // N? OBJ N+1
            return false;
    }

    if (!EmitAtomOp(cx, pn, JSOP_SETPROP, bce))     // N? N+1
        return false;
    if (post && Emit1(cx, bce, JSOP_POP) < 0)       // RESULT
        return false;

    UpdateDecomposeLength(bce, start);

    if (suffix != JSOP_NOP && Emit1(cx, bce, suffix) < 0)
        return false;

    return true;
}

static bool
EmitNameIncDec(JSContext *cx, ParseNode *pn, JSOp op, BytecodeEmitter *bce)
{
    JSOp suffix = JSOP_NOP;
    if (!EmitAtomOp(cx, pn, op, bce, &suffix))
        return false;
    if (Emit1(cx, bce, JSOP_NOP) < 0)
        return false;

    /* Remove the result to restore the stack depth before the INCNAME. */
    bce->stackDepth--;

    int start = bce->offset();

    if (suffix != JSOP_NOP && Emit1(cx, bce, suffix) < 0)
        return false;

    const JSCodeSpec *cs = &js_CodeSpec[op];
    JS_ASSERT((cs->format & JOF_NAME) || (cs->format & JOF_GNAME));
    JS_ASSERT(cs->format & (JOF_INC | JOF_DEC));

    bool global = (cs->format & JOF_GNAME);
    bool post = (cs->format & JOF_POST);
    JSOp binop = (cs->format & JOF_INC) ? JSOP_ADD : JSOP_SUB;

    if (!EmitAtomOp(cx, pn, global ? JSOP_BINDGNAME : JSOP_BINDNAME, bce))  // OBJ
        return false;
    if (!EmitAtomOp(cx, pn, global ? JSOP_GETGNAME : JSOP_NAME, bce))       // OBJ V
        return false;
    if (Emit1(cx, bce, JSOP_POS) < 0)               // OBJ N
        return false;
    if (post && Emit1(cx, bce, JSOP_DUP) < 0)       // OBJ N? N
        return false;
    if (Emit1(cx, bce, JSOP_ONE) < 0)               // OBJ N? N 1
        return false;
    if (Emit1(cx, bce, binop) < 0)                  // OBJ N? N+1
        return false;

    if (post) {
        if (Emit2(cx, bce, JSOP_PICK, (jsbytecode)2) < 0)   // N? N+1 OBJ
            return false;
        if (Emit1(cx, bce, JSOP_SWAP) < 0)                  // N? OBJ N+1
            return false;
    }

    if (!EmitAtomOp(cx, pn, global ? JSOP_SETGNAME : JSOP_SETNAME, bce))    // N? N+1
        return false;
    if (post && Emit1(cx, bce, JSOP_POP) < 0)       // RESULT
        return false;

    UpdateDecomposeLength(bce, start);

    if (suffix != JSOP_NOP && Emit1(cx, bce, suffix) < 0)
        return false;

    return true;
}

static JSBool
EmitElemOp(JSContext *cx, ParseNode *pn, JSOp op, BytecodeEmitter *bce)
{
    ParseNode *left, *right;

    ptrdiff_t top = bce->offset();

    if (pn->isArity(PN_NAME)) {
        /*
         * Set left and right so pn appears to be a PNK_LB node, instead
         * of a PNK_DOT node.  See the PNK_FOR/IN case in EmitTree, and
         * EmitDestructuringOps nearer below.  In the destructuring case,
         * the base expression (pn_expr) of the name may be null, which
         * means we have to emit a JSOP_BINDNAME.
         */
        left = pn->maybeExpr();
        if (!left) {
            left = NullaryNode::create(PNK_STRING, bce);
            if (!left)
                return false;
            left->setOp(JSOP_BINDNAME);
            left->pn_pos = pn->pn_pos;
            left->pn_atom = pn->pn_atom;
        }
        right = NullaryNode::create(PNK_STRING, bce);
        if (!right)
            return false;
        right->setOp(IsIdentifier(pn->pn_atom) ? JSOP_QNAMEPART : JSOP_STRING);
        right->pn_pos = pn->pn_pos;
        right->pn_atom = pn->pn_atom;
    } else {
        JS_ASSERT(pn->isArity(PN_BINARY));
        left = pn->pn_left;
        right = pn->pn_right;
    }

    if (op == JSOP_GETELEM && left->isKind(PNK_NAME) && right->isKind(PNK_NUMBER)) {
        if (!BindNameToSlot(cx, bce, left))
            return false;
    }

    if (!EmitTree(cx, bce, left))
        return false;

    /* The right side of the descendant operator is implicitly quoted. */
    JS_ASSERT(op != JSOP_DESCENDANTS || !right->isKind(PNK_STRING) ||
              right->isOp(JSOP_QNAMEPART));
    if (!EmitTree(cx, bce, right))
        return false;
    if (NewSrcNote2(cx, bce, SRC_PCBASE, bce->offset() - top) < 0)
        return false;
    return EmitElemOpBase(cx, bce, op);
}

static bool
EmitElemIncDec(JSContext *cx, ParseNode *pn, JSOp op, BytecodeEmitter *bce)
{
    if (pn) {
        if (!EmitElemOp(cx, pn, op, bce))
            return false;
    } else {
        if (!EmitElemOpBase(cx, bce, op))
            return false;
    }
    if (Emit1(cx, bce, JSOP_NOP) < 0)
        return false;

    /* INCELEM pops two values and pushes one, so restore the initial depth. */
    bce->stackDepth++;

    int start = bce->offset();

    const JSCodeSpec *cs = &js_CodeSpec[op];
    JS_ASSERT(cs->format & JOF_ELEM);
    JS_ASSERT(cs->format & (JOF_INC | JOF_DEC));

    bool post = (cs->format & JOF_POST);
    JSOp binop = (cs->format & JOF_INC) ? JSOP_ADD : JSOP_SUB;

    /*
     * We need to convert the key to an object id first, so that we do not do
     * it inside both the GETELEM and the SETELEM.
     */
                                                    // OBJ KEY*
    if (Emit1(cx, bce, JSOP_TOID) < 0)              // OBJ KEY
        return false;
    if (Emit1(cx, bce, JSOP_DUP2) < 0)              // OBJ KEY OBJ KEY
        return false;
    if (!EmitElemOpBase(cx, bce, JSOP_GETELEM))     // OBJ KEY V
        return false;
    if (Emit1(cx, bce, JSOP_POS) < 0)               // OBJ KEY N
        return false;
    if (post && Emit1(cx, bce, JSOP_DUP) < 0)       // OBJ KEY N? N
        return false;
    if (Emit1(cx, bce, JSOP_ONE) < 0)               // OBJ KEY N? N 1
        return false;
    if (Emit1(cx, bce, binop) < 0)                  // OBJ KEY N? N+1
        return false;

    if (post) {
        if (Emit2(cx, bce, JSOP_PICK, (jsbytecode)3) < 0)   // KEY N N+1 OBJ
            return false;
        if (Emit2(cx, bce, JSOP_PICK, (jsbytecode)3) < 0)   // N N+1 OBJ KEY
            return false;
        if (Emit2(cx, bce, JSOP_PICK, (jsbytecode)2) < 0)   // N OBJ KEY N+1
            return false;
    }

    if (!EmitElemOpBase(cx, bce, JSOP_SETELEM))     // N? N+1
        return false;
    if (post && Emit1(cx, bce, JSOP_POP) < 0)       // RESULT
        return false;

    UpdateDecomposeLength(bce, start);

    return true;
}

static JSBool
EmitNumberOp(JSContext *cx, jsdouble dval, BytecodeEmitter *bce)
{
    int32_t ival;
    uint32 u;
    ptrdiff_t off;
    jsbytecode *pc;

    if (JSDOUBLE_IS_INT32(dval, &ival)) {
        if (ival == 0)
            return Emit1(cx, bce, JSOP_ZERO) >= 0;
        if (ival == 1)
            return Emit1(cx, bce, JSOP_ONE) >= 0;
        if ((jsint)(int8)ival == ival)
            return Emit2(cx, bce, JSOP_INT8, (jsbytecode)(int8)ival) >= 0;

        u = (uint32)ival;
        if (u < JS_BIT(16)) {
            EMIT_UINT16_IMM_OP(JSOP_UINT16, u);
        } else if (u < JS_BIT(24)) {
            off = EmitN(cx, bce, JSOP_UINT24, 3);
            if (off < 0)
                return JS_FALSE;
            pc = bce->code(off);
            SET_UINT24(pc, u);
        } else {
            off = EmitN(cx, bce, JSOP_INT32, 4);
            if (off < 0)
                return JS_FALSE;
            pc = bce->code(off);
            SET_INT32(pc, ival);
        }
        return JS_TRUE;
    }

    if (!bce->constList.append(DoubleValue(dval)))
        return JS_FALSE;

    return EmitIndexOp(cx, JSOP_DOUBLE, bce->constList.length() - 1, bce);
}

/*
 * To avoid bloating all parse nodes for the special case of switch, values are
 * allocated in the temp pool and pointed to by the parse node. These values
 * are not currently recycled (like parse nodes) and the temp pool is only
 * flushed at the end of compiling a script, so these values are technically
 * leaked. This would only be a problem for scripts containing a large number
 * of large switches, which seems unlikely.
 */
static Value *
AllocateSwitchConstant(JSContext *cx)
{
    return cx->tempLifoAlloc().new_<Value>();
}

/*
 * Sometimes, let-slots are pushed to the JS stack before we logically enter
 * the let scope. For example,
 *     let (x = EXPR) BODY
 * compiles to roughly {enterblock; EXPR; setlocal x; BODY; leaveblock} even
 * though EXPR is evaluated in the enclosing scope; it does not see x.
 *
 * In those cases we use TempPopScope around the code to emit EXPR. It
 * temporarily removes the let-scope from the BytecodeEmitter's scope stack and
 * emits extra bytecode to ensure that js::GetBlockChain also finds the correct
 * scope at run time.
 */
class TempPopScope {
    StmtInfo *savedStmt;
    StmtInfo *savedScopeStmt;
    ObjectBox *savedBlockBox;

  public:
    TempPopScope() : savedStmt(NULL), savedScopeStmt(NULL), savedBlockBox(NULL) {}

    bool popBlock(JSContext *cx, BytecodeEmitter *bce) {
        savedStmt = bce->topStmt;
        savedScopeStmt = bce->topScopeStmt;
        savedBlockBox = bce->blockChainBox;

        if (bce->topStmt->type == STMT_FOR_LOOP || bce->topStmt->type == STMT_FOR_IN_LOOP)
            PopStatementTC(bce);
        JS_ASSERT(STMT_LINKS_SCOPE(bce->topStmt));
        JS_ASSERT(bce->topStmt->flags & SIF_SCOPE);
        PopStatementTC(bce);

        /*
         * Since we have changed the block chain, emit an instruction marking
         * the change for the benefit of dynamic GetScopeChain callers such as
         * the debugger.
         *
         * FIXME bug 671360 - The JSOP_NOP instruction should not be necessary.
         */
        return Emit1(cx, bce, JSOP_NOP) >= 0 && EmitBlockChain(cx, bce);
    }

    bool repushBlock(JSContext *cx, BytecodeEmitter *bce) {
        JS_ASSERT(savedStmt);
        bce->topStmt = savedStmt;
        bce->topScopeStmt = savedScopeStmt;
        bce->blockChainBox = savedBlockBox;
        return Emit1(cx, bce, JSOP_NOP) >= 0 && EmitBlockChain(cx, bce);
    }
};

static JSBool
EmitSwitch(JSContext *cx, BytecodeEmitter *bce, ParseNode *pn)
{
    JSOp switchOp;
    JSBool ok, hasDefault, constPropagated;
    ptrdiff_t top, off, defaultOffset;
    ParseNode *pn2, *pn3, *pn4;
    uint32 caseCount, tableLength;
    ParseNode **table;
    int32_t i, low, high;
    intN noteIndex;
    size_t switchSize, tableSize;
    jsbytecode *pc, *savepc;
#if JS_HAS_BLOCK_SCOPE
    ObjectBox *box;
#endif
    StmtInfo stmtInfo;

    /* Try for most optimal, fall back if not dense ints, and per ECMAv2. */
    switchOp = JSOP_TABLESWITCH;
    ok = JS_TRUE;
    hasDefault = constPropagated = JS_FALSE;
    defaultOffset = -1;

    /*
     * If the switch contains let variables scoped by its body, model the
     * resulting block on the stack first, before emitting the discriminant's
     * bytecode (in case the discriminant contains a stack-model dependency
     * such as a let expression).
     */
    pn2 = pn->pn_right;
#if JS_HAS_BLOCK_SCOPE
    TempPopScope tps;
    if (pn2->isKind(PNK_LEXICALSCOPE)) {
        /*
         * Push the body's block scope before discriminant code-gen to reflect
         * the order of slots on the stack. The block's locals must lie under
         * the discriminant on the stack so that case-dispatch bytecodes can
         * find the discriminant on top of stack.
         */
        box = pn2->pn_objbox;
        PushBlockScope(bce, &stmtInfo, box, -1);
        stmtInfo.type = STMT_SWITCH;

        /* Emit JSOP_ENTERBLOCK before code to evaluate the discriminant. */
        if (!EmitEnterBlock(cx, pn2, bce))
            return JS_FALSE;

        /*
         * Pop the switch's statement info around discriminant code-gen, which
         * belongs in the enclosing scope.
         */
        if (!tps.popBlock(cx, bce))
            return JS_FALSE;
    }
#ifdef __GNUC__
    else {
        box = NULL;
    }
#endif
#endif

    /*
     * Emit code for the discriminant first (or nearly first, in the case of a
     * switch whose body is a block scope).
     */
    if (!EmitTree(cx, bce, pn->pn_left))
        return JS_FALSE;

    /* Switch bytecodes run from here till end of final case. */
    top = bce->offset();
#if !JS_HAS_BLOCK_SCOPE
    PushStatement(bce, &stmtInfo, STMT_SWITCH, top);
#else
    if (pn2->isKind(PNK_STATEMENTLIST)) {
        PushStatement(bce, &stmtInfo, STMT_SWITCH, top);
    } else {
        /* Re-push the switch's statement info record. */
        if (!tps.repushBlock(cx, bce))
            return JS_FALSE;

        /*
         * Set the statement info record's idea of top. Reset top too, since
         * repushBlock emits code.
         */
        stmtInfo.update = top = bce->offset();

        /* Advance pn2 to refer to the switch case list. */
        pn2 = pn2->expr();
    }
#endif

    caseCount = pn2->pn_count;
    tableLength = 0;
    table = NULL;

    if (caseCount == 0 ||
        (caseCount == 1 &&
         (hasDefault = (pn2->pn_head->isKind(PNK_DEFAULT))))) {
        caseCount = 0;
        low = 0;
        high = -1;
    } else {
#define INTMAP_LENGTH   256
        jsbitmap intmap_space[INTMAP_LENGTH];
        jsbitmap *intmap = NULL;
        int32 intmap_bitlen = 0;

        low  = JSVAL_INT_MAX;
        high = JSVAL_INT_MIN;

        for (pn3 = pn2->pn_head; pn3; pn3 = pn3->pn_next) {
            if (pn3->isKind(PNK_DEFAULT)) {
                hasDefault = JS_TRUE;
                caseCount--;    /* one of the "cases" was the default */
                continue;
            }

            JS_ASSERT(pn3->isKind(PNK_CASE));
            if (switchOp == JSOP_CONDSWITCH)
                continue;

            pn4 = pn3->pn_left;
            while (pn4->isKind(PNK_RP))
                pn4 = pn4->pn_kid;

            Value constVal;
            switch (pn4->getKind()) {
              case PNK_NUMBER:
                constVal.setNumber(pn4->pn_dval);
                break;
              case PNK_STRING:
                constVal.setString(pn4->pn_atom);
                break;
              case PNK_TRUE:
                constVal.setBoolean(true);
                break;
              case PNK_FALSE:
                constVal.setBoolean(false);
                break;
              case PNK_NULL:
                constVal.setNull();
                break;
              case PNK_NAME:
                if (!pn4->maybeExpr()) {
                    ok = LookupCompileTimeConstant(cx, bce, pn4->pn_atom, &constVal);
                    if (!ok)
                        goto release;
                    if (!constVal.isMagic(JS_NO_CONSTANT)) {
                        if (constVal.isObject()) {
                            /*
                             * XXX JSOP_LOOKUPSWITCH does not support const-
                             * propagated object values, see bug 407186.
                             */
                            switchOp = JSOP_CONDSWITCH;
                            continue;
                        }
                        constPropagated = JS_TRUE;
                        break;
                    }
                }
                /* FALL THROUGH */
              default:
                switchOp = JSOP_CONDSWITCH;
                continue;
            }
            JS_ASSERT(constVal.isPrimitive());

            pn3->pn_pval = AllocateSwitchConstant(cx);
            if (!pn3->pn_pval) {
                ok = JS_FALSE;
                goto release;
            }

            *pn3->pn_pval = constVal;

            if (switchOp != JSOP_TABLESWITCH)
                continue;
            if (!pn3->pn_pval->isInt32()) {
                switchOp = JSOP_LOOKUPSWITCH;
                continue;
            }
            i = pn3->pn_pval->toInt32();
            if ((jsuint)(i + (jsint)JS_BIT(15)) >= (jsuint)JS_BIT(16)) {
                switchOp = JSOP_LOOKUPSWITCH;
                continue;
            }
            if (i < low)
                low = i;
            if (high < i)
                high = i;

            /*
             * Check for duplicates, which require a JSOP_LOOKUPSWITCH.
             * We bias i by 65536 if it's negative, and hope that's a rare
             * case (because it requires a malloc'd bitmap).
             */
            if (i < 0)
                i += JS_BIT(16);
            if (i >= intmap_bitlen) {
                if (!intmap &&
                    i < (INTMAP_LENGTH << JS_BITS_PER_WORD_LOG2)) {
                    intmap = intmap_space;
                    intmap_bitlen = INTMAP_LENGTH << JS_BITS_PER_WORD_LOG2;
                } else {
                    /* Just grab 8K for the worst-case bitmap. */
                    intmap_bitlen = JS_BIT(16);
                    intmap = (jsbitmap *)
                        cx->malloc_((JS_BIT(16) >> JS_BITS_PER_WORD_LOG2)
                                   * sizeof(jsbitmap));
                    if (!intmap) {
                        JS_ReportOutOfMemory(cx);
                        return JS_FALSE;
                    }
                }
                memset(intmap, 0, intmap_bitlen >> JS_BITS_PER_BYTE_LOG2);
            }
            if (JS_TEST_BIT(intmap, i)) {
                switchOp = JSOP_LOOKUPSWITCH;
                continue;
            }
            JS_SET_BIT(intmap, i);
        }

      release:
        if (intmap && intmap != intmap_space)
            cx->free_(intmap);
        if (!ok)
            return JS_FALSE;

        /*
         * Compute table length and select lookup instead if overlarge or
         * more than half-sparse.
         */
        if (switchOp == JSOP_TABLESWITCH) {
            tableLength = (uint32)(high - low + 1);
            if (tableLength >= JS_BIT(16) || tableLength > 2 * caseCount)
                switchOp = JSOP_LOOKUPSWITCH;
        } else if (switchOp == JSOP_LOOKUPSWITCH) {
            /*
             * Lookup switch supports only atom indexes below 64K limit.
             * Conservatively estimate the maximum possible index during
             * switch generation and use conditional switch if it exceeds
             * the limit.
             */
            if (caseCount + bce->constList.length() > JS_BIT(16))
                switchOp = JSOP_CONDSWITCH;
        }
    }

    /*
     * Emit a note with two offsets: first tells total switch code length,
     * second tells offset to first JSOP_CASE if condswitch.
     */
    noteIndex = NewSrcNote3(cx, bce, SRC_SWITCH, 0, 0);
    if (noteIndex < 0)
        return JS_FALSE;

    if (switchOp == JSOP_CONDSWITCH) {
        /*
         * 0 bytes of immediate for unoptimized ECMAv2 switch.
         */
        switchSize = 0;
    } else if (switchOp == JSOP_TABLESWITCH) {
        /*
         * 3 offsets (len, low, high) before the table, 1 per entry.
         */
        switchSize = (size_t)(JUMP_OFFSET_LEN * (3 + tableLength));
    } else {
        /*
         * JSOP_LOOKUPSWITCH:
         * 1 offset (len) and 1 atom index (npairs) before the table,
         * 1 atom index and 1 jump offset per entry.
         */
        switchSize = (size_t)(JUMP_OFFSET_LEN + INDEX_LEN +
                              (INDEX_LEN + JUMP_OFFSET_LEN) * caseCount);
    }

    /*
     * Emit switchOp followed by switchSize bytes of jump or lookup table.
     *
     * If switchOp is JSOP_LOOKUPSWITCH or JSOP_TABLESWITCH, it is crucial
     * to emit the immediate operand(s) by which bytecode readers such as
     * BuildSpanDepTable discover the length of the switch opcode *before*
     * calling SetJumpOffset (which may call BuildSpanDepTable).  It's
     * also important to zero all unknown jump offset immediate operands,
     * so they can be converted to span dependencies with null targets to
     * be computed later (EmitN zeros switchSize bytes after switchOp).
     */
    if (EmitN(cx, bce, switchOp, switchSize) < 0)
        return JS_FALSE;

    off = -1;
    if (switchOp == JSOP_CONDSWITCH) {
        intN caseNoteIndex = -1;
        JSBool beforeCases = JS_TRUE;

        /* Emit code for evaluating cases and jumping to case statements. */
        for (pn3 = pn2->pn_head; pn3; pn3 = pn3->pn_next) {
            pn4 = pn3->pn_left;
            if (pn4 && !EmitTree(cx, bce, pn4))
                return JS_FALSE;
            if (caseNoteIndex >= 0) {
                /* off is the previous JSOP_CASE's bytecode offset. */
                if (!SetSrcNoteOffset(cx, bce, (uintN)caseNoteIndex, 0, bce->offset() - off))
                    return JS_FALSE;
            }
            if (!pn4) {
                JS_ASSERT(pn3->isKind(PNK_DEFAULT));
                continue;
            }
            caseNoteIndex = NewSrcNote2(cx, bce, SRC_PCDELTA, 0);
            if (caseNoteIndex < 0)
                return JS_FALSE;
            off = EmitJump(cx, bce, JSOP_CASE, 0);
            if (off < 0)
                return JS_FALSE;
            pn3->pn_offset = off;
            if (beforeCases) {
                uintN noteCount, noteCountDelta;

                /* Switch note's second offset is to first JSOP_CASE. */
                noteCount = bce->noteCount();
                if (!SetSrcNoteOffset(cx, bce, (uintN)noteIndex, 1, off - top))
                    return JS_FALSE;
                noteCountDelta = bce->noteCount() - noteCount;
                if (noteCountDelta != 0)
                    caseNoteIndex += noteCountDelta;
                beforeCases = JS_FALSE;
            }
        }

        /*
         * If we didn't have an explicit default (which could fall in between
         * cases, preventing us from fusing this SetSrcNoteOffset with the call
         * in the loop above), link the last case to the implicit default for
         * the decompiler.
         */
        if (!hasDefault &&
            caseNoteIndex >= 0 &&
            !SetSrcNoteOffset(cx, bce, (uintN)caseNoteIndex, 0, bce->offset() - off))
        {
            return JS_FALSE;
        }

        /* Emit default even if no explicit default statement. */
        defaultOffset = EmitJump(cx, bce, JSOP_DEFAULT, 0);
        if (defaultOffset < 0)
            return JS_FALSE;
    } else {
        pc = bce->code(top + JUMP_OFFSET_LEN);

        if (switchOp == JSOP_TABLESWITCH) {
            /* Fill in switch bounds, which we know fit in 16-bit offsets. */
            SET_JUMP_OFFSET(pc, low);
            pc += JUMP_OFFSET_LEN;
            SET_JUMP_OFFSET(pc, high);
            pc += JUMP_OFFSET_LEN;

            /*
             * Use malloc to avoid arena bloat for programs with many switches.
             * We free table if non-null at label out, so all control flow must
             * exit this function through goto out or goto bad.
             */
            if (tableLength != 0) {
                tableSize = (size_t)tableLength * sizeof *table;
                table = (ParseNode **) cx->malloc_(tableSize);
                if (!table)
                    return JS_FALSE;
                memset(table, 0, tableSize);
                for (pn3 = pn2->pn_head; pn3; pn3 = pn3->pn_next) {
                    if (pn3->isKind(PNK_DEFAULT))
                        continue;
                    i = pn3->pn_pval->toInt32();
                    i -= low;
                    JS_ASSERT((uint32)i < tableLength);
                    table[i] = pn3;
                }
            }
        } else {
            JS_ASSERT(switchOp == JSOP_LOOKUPSWITCH);

            /* Fill in the number of cases. */
            SET_INDEX(pc, caseCount);
            pc += INDEX_LEN;
        }

        /*
         * After this point, all control flow involving JSOP_TABLESWITCH
         * must set ok and goto out to exit this function.  To keep things
         * simple, all switchOp cases exit that way.
         */
        MUST_FLOW_THROUGH("out");
        if (bce->spanDeps) {
            /*
             * We have already generated at least one big jump so we must
             * explicitly add span dependencies for the switch jumps. When
             * called below, SetJumpOffset can only do it when patching the
             * first big jump or when bce->spanDeps is null.
             */
            if (!AddSwitchSpanDeps(cx, bce, bce->code(top)))
                goto bad;
        }

        if (constPropagated) {
            /*
             * Skip switchOp, as we are not setting jump offsets in the two
             * for loops below.  We'll restore bce->next() from savepc after,
             * unless there was an error.
             */
            savepc = bce->next();
            bce->current->next = pc + 1;
            if (switchOp == JSOP_TABLESWITCH) {
                for (i = 0; i < (jsint)tableLength; i++) {
                    pn3 = table[i];
                    if (pn3 &&
                        (pn4 = pn3->pn_left) != NULL &&
                        pn4->isKind(PNK_NAME))
                    {
                        /* Note a propagated constant with the const's name. */
                        JS_ASSERT(!pn4->maybeExpr());
                        jsatomid index;
                        if (!bce->makeAtomIndex(pn4->pn_atom, &index))
                            goto bad;
                        bce->current->next = pc;
                        if (NewSrcNote2(cx, bce, SRC_LABEL, ptrdiff_t(index)) < 0)
                            goto bad;
                    }
                    pc += JUMP_OFFSET_LEN;
                }
            } else {
                for (pn3 = pn2->pn_head; pn3; pn3 = pn3->pn_next) {
                    pn4 = pn3->pn_left;
                    if (pn4 && pn4->isKind(PNK_NAME)) {
                        /* Note a propagated constant with the const's name. */
                        JS_ASSERT(!pn4->maybeExpr());
                        jsatomid index;
                        if (!bce->makeAtomIndex(pn4->pn_atom, &index))
                            goto bad;
                        bce->current->next = pc;
                        if (NewSrcNote2(cx, bce, SRC_LABEL, ptrdiff_t(index)) < 0)
                            goto bad;
                    }
                    pc += INDEX_LEN + JUMP_OFFSET_LEN;
                }
            }
            bce->current->next = savepc;
        }
    }

    /* Emit code for each case's statements, copying pn_offset up to pn3. */
    for (pn3 = pn2->pn_head; pn3; pn3 = pn3->pn_next) {
        if (switchOp == JSOP_CONDSWITCH && !pn3->isKind(PNK_DEFAULT))
            CHECK_AND_SET_JUMP_OFFSET_AT_CUSTOM(cx, bce, pn3->pn_offset, goto bad);
        pn4 = pn3->pn_right;
        ok = EmitTree(cx, bce, pn4);
        if (!ok)
            goto out;
        pn3->pn_offset = pn4->pn_offset;
        if (pn3->isKind(PNK_DEFAULT))
            off = pn3->pn_offset - top;
    }

    if (!hasDefault) {
        /* If no default case, offset for default is to end of switch. */
        off = bce->offset() - top;
    }

    /* We better have set "off" by now. */
    JS_ASSERT(off != -1);

    /* Set the default offset (to end of switch if no default). */
    if (switchOp == JSOP_CONDSWITCH) {
        pc = NULL;
        JS_ASSERT(defaultOffset != -1);
        ok = SetJumpOffset(cx, bce, bce->code(defaultOffset), off - (defaultOffset - top));
        if (!ok)
            goto out;
    } else {
        pc = bce->code(top);
        ok = SetJumpOffset(cx, bce, pc, off);
        if (!ok)
            goto out;
        pc += JUMP_OFFSET_LEN;
    }

    /* Set the SRC_SWITCH note's offset operand to tell end of switch. */
    off = bce->offset() - top;
    ok = SetSrcNoteOffset(cx, bce, (uintN)noteIndex, 0, off);
    if (!ok)
        goto out;

    if (switchOp == JSOP_TABLESWITCH) {
        /* Skip over the already-initialized switch bounds. */
        pc += 2 * JUMP_OFFSET_LEN;

        /* Fill in the jump table, if there is one. */
        for (i = 0; i < (jsint)tableLength; i++) {
            pn3 = table[i];
            off = pn3 ? pn3->pn_offset - top : 0;
            ok = SetJumpOffset(cx, bce, pc, off);
            if (!ok)
                goto out;
            pc += JUMP_OFFSET_LEN;
        }
    } else if (switchOp == JSOP_LOOKUPSWITCH) {
        /* Skip over the already-initialized number of cases. */
        pc += INDEX_LEN;

        for (pn3 = pn2->pn_head; pn3; pn3 = pn3->pn_next) {
            if (pn3->isKind(PNK_DEFAULT))
                continue;
            if (!bce->constList.append(*pn3->pn_pval))
                goto bad;
            SET_INDEX(pc, bce->constList.length() - 1);
            pc += INDEX_LEN;

            off = pn3->pn_offset - top;
            ok = SetJumpOffset(cx, bce, pc, off);
            if (!ok)
                goto out;
            pc += JUMP_OFFSET_LEN;
        }
    }

out:
    if (table)
        cx->free_(table);
    if (ok) {
        ok = PopStatementBCE(cx, bce);

#if JS_HAS_BLOCK_SCOPE
        if (ok && pn->pn_right->isKind(PNK_LEXICALSCOPE))
            ok = EmitLeaveBlock(cx, bce, JSOP_LEAVEBLOCK, box);
#endif
    }
    return ok;

bad:
    ok = JS_FALSE;
    goto out;
}

JSBool
frontend::EmitFunctionScript(JSContext *cx, BytecodeEmitter *bce, ParseNode *body)
{
    /*
     * The decompiler has assumptions about what may occur immediately after
     * script->main (e.g., in the case of destructuring params). Thus, put the
     * following ops into the range [script->code, script->main). Note:
     * execution starts from script->code, so this has no semantic effect.
     */

    if (bce->flags & TCF_FUN_IS_GENERATOR) {
        /* JSOP_GENERATOR must be the first instruction. */
        bce->switchToProlog();
        JS_ASSERT(bce->next() == bce->base());
        if (Emit1(cx, bce, JSOP_GENERATOR) < 0)
            return false;
        bce->switchToMain();
    }

    /*
     * Strict mode functions' arguments objects copy initial parameter values.
     * We create arguments objects lazily -- but that doesn't work for strict
     * mode functions where a parameter might be modified and arguments might
     * be accessed. For such functions we synthesize an access to arguments to
     * initialize it with the original parameter values.
     */
    if (bce->needsEagerArguments()) {
        bce->switchToProlog();
        if (Emit1(cx, bce, JSOP_ARGUMENTS) < 0 || Emit1(cx, bce, JSOP_POP) < 0)
            return false;
        bce->switchToMain();
    }

    return EmitTree(cx, bce, body) &&
           Emit1(cx, bce, JSOP_STOP) >= 0 &&
           JSScript::NewScriptFromEmitter(cx, bce);
}

static bool
MaybeEmitVarDecl(JSContext *cx, BytecodeEmitter *bce, JSOp prologOp, ParseNode *pn,
                 jsatomid *result)
{
    jsatomid atomIndex;

    if (!pn->pn_cookie.isFree()) {
        atomIndex = pn->pn_cookie.slot();
    } else {
        if (!bce->makeAtomIndex(pn->pn_atom, &atomIndex))
            return false;
    }

    if (JOF_OPTYPE(pn->getOp()) == JOF_ATOM &&
        (!bce->inFunction() || (bce->flags & TCF_FUN_HEAVYWEIGHT)) &&
        !(pn->pn_dflags & PND_GVAR))
    {
        bce->switchToProlog();
        if (!UpdateLineNumberNotes(cx, bce, pn->pn_pos.begin.lineno))
            return false;
        EMIT_INDEX_OP(prologOp, atomIndex);
        bce->switchToMain();
    }

    if (bce->inFunction() &&
        JOF_OPTYPE(pn->getOp()) == JOF_LOCAL &&
        pn->pn_cookie.slot() < bce->bindings.countVars() &&
        bce->shouldNoteClosedName(pn))
    {
        if (!bce->closedVars.append(pn->pn_cookie.slot()))
            return false;
    }

    if (result)
        *result = atomIndex;
    return true;
}

#if JS_HAS_DESTRUCTURING

typedef JSBool
(*DestructuringDeclEmitter)(JSContext *cx, BytecodeEmitter *bce, JSOp prologOp, ParseNode *pn);

static JSBool
EmitDestructuringDecl(JSContext *cx, BytecodeEmitter *bce, JSOp prologOp, ParseNode *pn)
{
    JS_ASSERT(pn->isKind(PNK_NAME));
    if (!BindNameToSlot(cx, bce, pn))
        return JS_FALSE;

    JS_ASSERT(!pn->isOp(JSOP_ARGUMENTS) && !pn->isOp(JSOP_CALLEE));
    return MaybeEmitVarDecl(cx, bce, prologOp, pn, NULL);
}

static JSBool
EmitDestructuringDecls(JSContext *cx, BytecodeEmitter *bce, JSOp prologOp, ParseNode *pn)
{
    ParseNode *pn2, *pn3;
    DestructuringDeclEmitter emitter;

    if (pn->isKind(PNK_RB)) {
        for (pn2 = pn->pn_head; pn2; pn2 = pn2->pn_next) {
            if (pn2->isKind(PNK_COMMA))
                continue;
            emitter = (pn2->isKind(PNK_NAME))
                      ? EmitDestructuringDecl
                      : EmitDestructuringDecls;
            if (!emitter(cx, bce, prologOp, pn2))
                return JS_FALSE;
        }
    } else {
        JS_ASSERT(pn->isKind(PNK_RC));
        for (pn2 = pn->pn_head; pn2; pn2 = pn2->pn_next) {
            pn3 = pn2->pn_right;
            emitter = pn3->isKind(PNK_NAME) ? EmitDestructuringDecl : EmitDestructuringDecls;
            if (!emitter(cx, bce, prologOp, pn3))
                return JS_FALSE;
        }
    }
    return JS_TRUE;
}

static JSBool
EmitDestructuringOpsHelper(JSContext *cx, BytecodeEmitter *bce, ParseNode *pn);

static JSBool
EmitDestructuringLHS(JSContext *cx, BytecodeEmitter *bce, ParseNode *pn)
{
    /*
     * Now emit the lvalue opcode sequence.  If the lvalue is a nested
     * destructuring initialiser-form, call ourselves to handle it, then
     * pop the matched value.  Otherwise emit an lvalue bytecode sequence
     * ending with a JSOP_ENUMELEM or equivalent op.
     */
    if (pn->isKind(PNK_RB) || pn->isKind(PNK_RC)) {
        if (!EmitDestructuringOpsHelper(cx, bce, pn))
            return JS_FALSE;
        if (Emit1(cx, bce, JSOP_POP) < 0)
            return JS_FALSE;
    } else {
        if (pn->isKind(PNK_NAME)) {
            if (!BindNameToSlot(cx, bce, pn))
                return JS_FALSE;
            if (pn->isConst() && !pn->isInitialized())
                return Emit1(cx, bce, JSOP_POP) >= 0;
        }

        switch (pn->getOp()) {
          case JSOP_SETNAME:
          case JSOP_SETGNAME:
            /*
             * NB: pn is a PN_NAME node, not a PN_BINARY.  Nevertheless,
             * we want to emit JSOP_ENUMELEM, which has format JOF_ELEM.
             * So here and for JSOP_ENUMCONSTELEM, we use EmitElemOp.
             */
            if (!EmitElemOp(cx, pn, JSOP_ENUMELEM, bce))
                return JS_FALSE;
            break;

          case JSOP_SETCONST:
            if (!EmitElemOp(cx, pn, JSOP_ENUMCONSTELEM, bce))
                return JS_FALSE;
            break;

          case JSOP_SETLOCAL:
          {
            jsuint slot = pn->pn_cookie.asInteger();
            EMIT_UINT16_IMM_OP(JSOP_SETLOCALPOP, slot);
            break;
          }

          case JSOP_SETARG:
          {
            jsuint slot = pn->pn_cookie.asInteger();
            EMIT_UINT16_IMM_OP(pn->getOp(), slot);
            if (Emit1(cx, bce, JSOP_POP) < 0)
                return JS_FALSE;
            break;
          }

          default:
          {
            ptrdiff_t top;

            top = bce->offset();
            if (!EmitTree(cx, bce, pn))
                return JS_FALSE;
            if (NewSrcNote2(cx, bce, SRC_PCBASE, bce->offset() - top) < 0)
                return JS_FALSE;
            if (!EmitElemOpBase(cx, bce, JSOP_ENUMELEM))
                return JS_FALSE;
            break;
          }

          case JSOP_ENUMELEM:
            JS_ASSERT(0);
        }
    }

    return JS_TRUE;
}

/*
 * Recursive helper for EmitDestructuringOps.
 *
 * Given a value to destructure on the stack, walk over an object or array
 * initialiser at pn, emitting bytecodes to match property values and store
 * them in the lvalues identified by the matched property names.
 */
static JSBool
EmitDestructuringOpsHelper(JSContext *cx, BytecodeEmitter *bce, ParseNode *pn)
{
    jsuint index;
    ParseNode *pn2, *pn3;
    JSBool doElemOp;

#ifdef DEBUG
    intN stackDepth = bce->stackDepth;
    JS_ASSERT(stackDepth != 0);
    JS_ASSERT(pn->isArity(PN_LIST));
    JS_ASSERT(pn->isKind(PNK_RB) || pn->isKind(PNK_RC));
#endif

    if (pn->pn_count == 0) {
        /* Emit a DUP;POP sequence for the decompiler. */
        return Emit1(cx, bce, JSOP_DUP) >= 0 &&
               Emit1(cx, bce, JSOP_POP) >= 0;
    }

    index = 0;
    for (pn2 = pn->pn_head; pn2; pn2 = pn2->pn_next) {
        /*
         * Duplicate the value being destructured to use as a reference base.
         * If dup is not the first one, annotate it for the decompiler.
         */
        if (pn2 != pn->pn_head && NewSrcNote(cx, bce, SRC_CONTINUE) < 0)
            return JS_FALSE;
        if (Emit1(cx, bce, JSOP_DUP) < 0)
            return JS_FALSE;

        /*
         * Now push the property name currently being matched, which is either
         * the array initialiser's current index, or the current property name
         * "label" on the left of a colon in the object initialiser.  Set pn3
         * to the lvalue node, which is in the value-initializing position.
         */
        doElemOp = JS_TRUE;
        if (pn->isKind(PNK_RB)) {
            if (!EmitNumberOp(cx, index, bce))
                return JS_FALSE;
            pn3 = pn2;
        } else {
            JS_ASSERT(pn->isKind(PNK_RC));
            JS_ASSERT(pn2->isKind(PNK_COLON));
            pn3 = pn2->pn_left;
            if (pn3->isKind(PNK_NUMBER)) {
                /*
                 * If we are emitting an object destructuring initialiser,
                 * annotate the index op with SRC_INITPROP so we know we are
                 * not decompiling an array initialiser.
                 */
                if (NewSrcNote(cx, bce, SRC_INITPROP) < 0)
                    return JS_FALSE;
                if (!EmitNumberOp(cx, pn3->pn_dval, bce))
                    return JS_FALSE;
            } else {
                JS_ASSERT(pn3->isKind(PNK_STRING) || pn3->isKind(PNK_NAME));
                if (!EmitAtomOp(cx, pn3, JSOP_GETPROP, bce))
                    return JS_FALSE;
                doElemOp = JS_FALSE;
            }
            pn3 = pn2->pn_right;
        }

        if (doElemOp) {
            /*
             * Ok, get the value of the matching property name.  This leaves
             * that value on top of the value being destructured, so the stack
             * is one deeper than when we started.
             */
            if (!EmitElemOpBase(cx, bce, JSOP_GETELEM))
                return JS_FALSE;
            JS_ASSERT(bce->stackDepth == stackDepth + 1);
        }

        /* Nullary comma node makes a hole in the array destructurer. */
        if (pn3->isKind(PNK_COMMA) && pn3->isArity(PN_NULLARY)) {
            JS_ASSERT(pn->isKind(PNK_RB));
            JS_ASSERT(pn2 == pn3);
            if (Emit1(cx, bce, JSOP_POP) < 0)
                return JS_FALSE;
        } else {
            if (!EmitDestructuringLHS(cx, bce, pn3))
                return JS_FALSE;
        }

        JS_ASSERT(bce->stackDepth == stackDepth);
        ++index;
    }

    return JS_TRUE;
}

static ptrdiff_t
OpToDeclType(JSOp op)
{
    switch (op) {
      case JSOP_NOP:
        return SRC_DECL_LET;
      case JSOP_DEFCONST:
        return SRC_DECL_CONST;
      case JSOP_DEFVAR:
        return SRC_DECL_VAR;
      default:
        return SRC_DECL_NONE;
    }
}

static JSBool
EmitDestructuringOps(JSContext *cx, BytecodeEmitter *bce, JSOp prologOp, ParseNode *pn)
{
    /*
     * If we're called from a variable declaration, help the decompiler by
     * annotating the first JSOP_DUP that EmitDestructuringOpsHelper emits.
     * If the destructuring initialiser is empty, our helper will emit a
     * JSOP_DUP followed by a JSOP_POP for the decompiler.
     */
    if (NewSrcNote2(cx, bce, SRC_DESTRUCT, OpToDeclType(prologOp)) < 0)
        return JS_FALSE;

    /*
     * Call our recursive helper to emit the destructuring assignments and
     * related stack manipulations.
     */
    return EmitDestructuringOpsHelper(cx, bce, pn);
}

static JSBool
EmitGroupAssignment(JSContext *cx, BytecodeEmitter *bce, JSOp prologOp,
                    ParseNode *lhs, ParseNode *rhs)
{
    jsuint depth, limit, i, nslots;
    ParseNode *pn;

    depth = limit = (uintN) bce->stackDepth;
    for (pn = rhs->pn_head; pn; pn = pn->pn_next) {
        if (limit == JS_BIT(16)) {
            ReportCompileErrorNumber(cx, bce->tokenStream(), rhs, JSREPORT_ERROR,
                                     JSMSG_ARRAY_INIT_TOO_BIG);
            return JS_FALSE;
        }

        /* MaybeEmitGroupAssignment won't call us if rhs is holey. */
        JS_ASSERT(!(pn->isKind(PNK_COMMA) && pn->isArity(PN_NULLARY)));
        if (!EmitTree(cx, bce, pn))
            return JS_FALSE;
        ++limit;
    }

    if (NewSrcNote2(cx, bce, SRC_GROUPASSIGN, OpToDeclType(prologOp)) < 0)
        return JS_FALSE;

    i = depth;
    for (pn = lhs->pn_head; pn; pn = pn->pn_next, ++i) {
        /* MaybeEmitGroupAssignment requires lhs->pn_count <= rhs->pn_count. */
        JS_ASSERT(i < limit);
        jsint slot = AdjustBlockSlot(cx, bce, i);
        if (slot < 0)
            return JS_FALSE;
        EMIT_UINT16_IMM_OP(JSOP_GETLOCAL, slot);

        if (pn->isKind(PNK_COMMA) && pn->isArity(PN_NULLARY)) {
            if (Emit1(cx, bce, JSOP_POP) < 0)
                return JS_FALSE;
        } else {
            if (!EmitDestructuringLHS(cx, bce, pn))
                return JS_FALSE;
        }
    }

    nslots = limit - depth;
    EMIT_UINT16_IMM_OP(JSOP_POPN, nslots);
    bce->stackDepth = (uintN) depth;
    return JS_TRUE;
}

/*
 * Helper called with pop out param initialized to a JSOP_POP* opcode.  If we
 * can emit a group assignment sequence, which results in 0 stack depth delta,
 * we set *pop to JSOP_NOP so callers can veto emitting pn followed by a pop.
 */
static JSBool
MaybeEmitGroupAssignment(JSContext *cx, BytecodeEmitter *bce, JSOp prologOp, ParseNode *pn,
                         JSOp *pop)
{
    JS_ASSERT(pn->isKind(PNK_ASSIGN));
    JS_ASSERT(pn->isOp(JSOP_NOP));
    JS_ASSERT(*pop == JSOP_POP || *pop == JSOP_POPV);

    ParseNode *lhs = pn->pn_left;
    ParseNode *rhs = pn->pn_right;
    if (lhs->isKind(PNK_RB) && rhs->isKind(PNK_RB) &&
        !(rhs->pn_xflags & PNX_HOLEY) &&
        lhs->pn_count <= rhs->pn_count) {
        if (!EmitGroupAssignment(cx, bce, prologOp, lhs, rhs))
            return JS_FALSE;
        *pop = JSOP_NOP;
    }
    return JS_TRUE;
}

#endif /* JS_HAS_DESTRUCTURING */

static JSBool
EmitVariables(JSContext *cx, BytecodeEmitter *bce, ParseNode *pn, JSBool inLetHead,
              ptrdiff_t *headNoteIndex)
{
    bool forInVar, first;
    ptrdiff_t off, noteIndex, tmp;
    ParseNode *pn2, *pn3, *next;
    JSOp op;
    jsatomid atomIndex;
    uintN oldflags;

    /* Default in case of JS_HAS_BLOCK_SCOPE early return, below. */
    *headNoteIndex = -1;

    /*
     * Let blocks and expressions have a parenthesized head in which the new
     * scope is not yet open. Initializer evaluation uses the parent node's
     * lexical scope. If popScope is true below, then we hide the top lexical
     * block from any calls to BindNameToSlot hiding in pn2->pn_expr so that
     * it won't find any names in the new let block.
     *
     * The same goes for let declarations in the head of any kind of for loop.
     * Unlike a let declaration 'let x = i' within a block, where x is hoisted
     * to the start of the block, a 'for (let x = i...) ...' loop evaluates i
     * in the containing scope, and puts x in the loop body's scope.
     */
    DebugOnly<bool> let = (pn->isOp(JSOP_NOP));
    forInVar = (pn->pn_xflags & PNX_FORINVAR) != 0;

    off = noteIndex = -1;
    for (pn2 = pn->pn_head; ; pn2 = next) {
        first = pn2 == pn->pn_head;
        next = pn2->pn_next;

        if (!pn2->isKind(PNK_NAME)) {
#if JS_HAS_DESTRUCTURING
            if (pn2->isKind(PNK_RB) || pn2->isKind(PNK_RC)) {
                /*
                 * Emit variable binding ops, but not destructuring ops.  The
                 * parser (see Parser::variables) has ensured that our caller
                 * will be the PNK_FOR/PNK_FORIN case in EmitTree, and that
                 * case will emit the destructuring code only after emitting an
                 * enumerating opcode and a branch that tests whether the
                 * enumeration ended.
                 */
                JS_ASSERT(forInVar);
                JS_ASSERT(pn->pn_count == 1);
                if (!EmitDestructuringDecls(cx, bce, pn->getOp(), pn2))
                    return JS_FALSE;
                break;
            }
#endif

            /*
             * A destructuring initialiser assignment preceded by var will
             * never occur to the left of 'in' in a for-in loop.  As with 'for
             * (var x = i in o)...', this will cause the entire 'var [a, b] =
             * i' to be hoisted out of the loop.
             */
            JS_ASSERT(pn2->isKind(PNK_ASSIGN));
            JS_ASSERT(pn2->isOp(JSOP_NOP));
            JS_ASSERT(!forInVar);

            /*
             * To allow the front end to rewrite var f = x; as f = x; when a
             * function f(){} precedes the var, detect simple name assignment
             * here and initialize the name.
             */
#if !JS_HAS_DESTRUCTURING
            JS_ASSERT(pn2->pn_left->isKind(PNK_NAME));
#else
            if (pn2->pn_left->isKind(PNK_NAME))
#endif
            {
                pn3 = pn2->pn_right;
                pn2 = pn2->pn_left;
                goto do_name;
            }

#if JS_HAS_DESTRUCTURING
            if (pn->pn_count == 1) {
                /*
                 * If this is the only destructuring assignment in the list,
                 * try to optimize to a group assignment.  If we're in a let
                 * head, pass JSOP_POP rather than the pseudo-prolog JSOP_NOP
                 * in pn->pn_op, to suppress a second (and misplaced) 'let'.
                 */
                JS_ASSERT(noteIndex < 0 && !pn2->pn_next);
                op = JSOP_POP;
                if (!MaybeEmitGroupAssignment(cx, bce,
                                              inLetHead ? JSOP_POP : pn->getOp(),
                                              pn2, &op)) {
                    return JS_FALSE;
                }
                if (op == JSOP_NOP) {
                    pn->pn_xflags = (pn->pn_xflags & ~PNX_POPVAR) | PNX_GROUPINIT;
                    break;
                }
            }

            pn3 = pn2->pn_left;
            if (!EmitDestructuringDecls(cx, bce, pn->getOp(), pn3))
                return JS_FALSE;

            if (!EmitTree(cx, bce, pn2->pn_right))
                return JS_FALSE;

            /*
             * Veto pn->pn_op if inLetHead to avoid emitting a SRC_DESTRUCT
             * that's redundant with respect to the SRC_DECL/SRC_DECL_LET that
             * we will emit at the bottom of this function.
             */
            if (!EmitDestructuringOps(cx, bce,
                                      inLetHead ? JSOP_POP : pn->getOp(),
                                      pn3)) {
                return JS_FALSE;
            }
            goto emit_note_pop;
#endif
        }

        /*
         * Load initializer early to share code above that jumps to do_name.
         * NB: if this var redeclares an existing binding, then pn2 is linked
         * on its definition's use-chain and pn_expr has been overlayed with
         * pn_lexdef.
         */
        pn3 = pn2->maybeExpr();

     do_name:
        if (!BindNameToSlot(cx, bce, pn2))
            return JS_FALSE;

        op = pn2->getOp();
        if (op == JSOP_ARGUMENTS) {
            /* JSOP_ARGUMENTS => no initializer */
            JS_ASSERT(!pn3 && !let);
            pn3 = NULL;
#ifdef __GNUC__
            atomIndex = 0;            /* quell GCC overwarning */
#endif
        } else {
            JS_ASSERT(op != JSOP_CALLEE);
            JS_ASSERT(!pn2->pn_cookie.isFree() || !let);
            if (!MaybeEmitVarDecl(cx, bce, pn->getOp(), pn2, &atomIndex))
                return JS_FALSE;

            if (pn3) {
                JS_ASSERT(!forInVar);
                if (op == JSOP_SETNAME) {
                    JS_ASSERT(!let);
                    EMIT_INDEX_OP(JSOP_BINDNAME, atomIndex);
                } else if (op == JSOP_SETGNAME) {
                    JS_ASSERT(!let);
                    EMIT_INDEX_OP(JSOP_BINDGNAME, atomIndex);
                }
                if (pn->isOp(JSOP_DEFCONST) &&
                    !DefineCompileTimeConstant(cx, bce, pn2->pn_atom, pn3))
                {
                    return JS_FALSE;
                }

                oldflags = bce->flags;
                bce->flags &= ~TCF_IN_FOR_INIT;
                if (!EmitTree(cx, bce, pn3))
                    return JS_FALSE;
                bce->flags |= oldflags & TCF_IN_FOR_INIT;
            }
        }

        /*
         * The parser rewrites 'for (var x = i in o)' to hoist 'var x = i' --
         * likewise 'for (let x = i in o)' becomes 'i; for (let x in o)' using
         * a PNK_SEQ node to make the two statements appear as one. Therefore
         * if this declaration is part of a for-in loop head, we do not need to
         * emit op or any source note. Our caller, the PNK_FOR/PNK_IN case in
         * EmitTree, will annotate appropriately.
         */
        JS_ASSERT_IF(pn2->isDefn(), pn3 == pn2->pn_expr);
        if (forInVar) {
            JS_ASSERT(pn->pn_count == 1);
            JS_ASSERT(!pn3);
            break;
        }

        if (first &&
            !inLetHead &&
            NewSrcNote2(cx, bce, SRC_DECL,
                        (pn->isOp(JSOP_DEFCONST))
                        ? SRC_DECL_CONST
                        : (pn->isOp(JSOP_DEFVAR))
                        ? SRC_DECL_VAR
                        : SRC_DECL_LET) < 0)
        {
            return JS_FALSE;
        }
        if (op == JSOP_ARGUMENTS) {
            if (Emit1(cx, bce, op) < 0)
                return JS_FALSE;
        } else if (!pn2->pn_cookie.isFree()) {
            EMIT_UINT16_IMM_OP(op, atomIndex);
        } else {
            EMIT_INDEX_OP(op, atomIndex);
        }

#if JS_HAS_DESTRUCTURING
    emit_note_pop:
#endif
        tmp = bce->offset();
        if (noteIndex >= 0) {
            if (!SetSrcNoteOffset(cx, bce, (uintN)noteIndex, 0, tmp-off))
                return JS_FALSE;
        }
        if (!next)
            break;
        off = tmp;
        noteIndex = NewSrcNote2(cx, bce, SRC_PCDELTA, 0);
        if (noteIndex < 0 || Emit1(cx, bce, JSOP_POP) < 0)
            return JS_FALSE;
    }

    /* If this is a let head, emit and return a srcnote on the pop. */
    if (inLetHead) {
        *headNoteIndex = NewSrcNote(cx, bce, SRC_DECL);
        if (*headNoteIndex < 0)
            return JS_FALSE;
        if (!(pn->pn_xflags & PNX_POPVAR))
            return Emit1(cx, bce, JSOP_NOP) >= 0;
    }

    return !(pn->pn_xflags & PNX_POPVAR) || Emit1(cx, bce, JSOP_POP) >= 0;
}

static bool
EmitAssignment(JSContext *cx, BytecodeEmitter *bce, ParseNode *lhs, JSOp op, ParseNode *rhs)
{
    ptrdiff_t top = bce->offset();

    /*
     * Check left operand type and generate specialized code for it.
     * Specialize to avoid ECMA "reference type" values on the operand
     * stack, which impose pervasive runtime "GetValue" costs.
     */
    jsatomid atomIndex = (jsatomid) -1;              /* quell GCC overwarning */
    jsbytecode offset = 1;

    switch (lhs->getKind()) {
      case PNK_NAME:
        if (!BindNameToSlot(cx, bce, lhs))
            return false;
        if (!lhs->pn_cookie.isFree()) {
            atomIndex = lhs->pn_cookie.asInteger();
        } else {
            if (!bce->makeAtomIndex(lhs->pn_atom, &atomIndex))
                return false;
            if (!lhs->isConst()) {
                JSOp op = lhs->isOp(JSOP_SETGNAME) ? JSOP_BINDGNAME : JSOP_BINDNAME;
                EMIT_INDEX_OP(op, atomIndex);
                offset++;
            }
        }
        break;
      case PNK_DOT:
        if (!EmitTree(cx, bce, lhs->expr()))
            return false;
        offset++;
        if (!bce->makeAtomIndex(lhs->pn_atom, &atomIndex))
            return false;
        break;
      case PNK_LB:
        JS_ASSERT(lhs->isArity(PN_BINARY));
        if (!EmitTree(cx, bce, lhs->pn_left))
            return false;
        if (!EmitTree(cx, bce, lhs->pn_right))
            return false;
        offset += 2;
        break;
#if JS_HAS_DESTRUCTURING
      case PNK_RB:
      case PNK_RC:
        break;
#endif
      case PNK_LP:
        if (!EmitTree(cx, bce, lhs))
            return false;
        offset++;
        break;
#if JS_HAS_XML_SUPPORT
      case PNK_XMLUNARY:
        JS_ASSERT(!bce->inStrictMode());
        JS_ASSERT(lhs->isOp(JSOP_SETXMLNAME));
        if (!EmitTree(cx, bce, lhs->pn_kid))
            return false;
        if (Emit1(cx, bce, JSOP_BINDXMLNAME) < 0)
            return false;
        offset++;
        break;
#endif
      default:
        JS_ASSERT(0);
    }

    if (op != JSOP_NOP) {
        JS_ASSERT(rhs);
        switch (lhs->getKind()) {
          case PNK_NAME:
            if (lhs->isConst()) {
                if (lhs->isOp(JSOP_CALLEE)) {
                    if (Emit1(cx, bce, JSOP_CALLEE) < 0)
                        return false;
                } else {
                    EMIT_INDEX_OP(lhs->getOp(), atomIndex);
                }
            } else if (lhs->isOp(JSOP_SETNAME)) {
                if (Emit1(cx, bce, JSOP_DUP) < 0)
                    return false;
                EMIT_INDEX_OP(JSOP_GETXPROP, atomIndex);
            } else if (lhs->isOp(JSOP_SETGNAME)) {
                if (!BindGlobal(cx, bce, lhs, lhs->pn_atom))
                    return false;
                EmitAtomOp(cx, lhs, JSOP_GETGNAME, bce);
            } else {
                EMIT_UINT16_IMM_OP(lhs->isOp(JSOP_SETARG) ? JSOP_GETARG : JSOP_GETLOCAL, atomIndex);
            }
            break;
          case PNK_DOT:
            if (Emit1(cx, bce, JSOP_DUP) < 0)
                return false;
            if (lhs->pn_atom == cx->runtime->atomState.protoAtom) {
                if (!EmitIndexOp(cx, JSOP_QNAMEPART, atomIndex, bce))
                    return false;
                if (!EmitElemOpBase(cx, bce, JSOP_GETELEM))
                    return false;
            } else {
                bool isLength = (lhs->pn_atom == cx->runtime->atomState.lengthAtom);
                EMIT_INDEX_OP(isLength ? JSOP_LENGTH : JSOP_GETPROP, atomIndex);
            }
            break;
          case PNK_LB:
          case PNK_LP:
#if JS_HAS_XML_SUPPORT
          case PNK_XMLUNARY:
#endif
            if (Emit1(cx, bce, JSOP_DUP2) < 0)
                return false;
            if (!EmitElemOpBase(cx, bce, JSOP_GETELEM))
                return false;
            break;
          default:;
        }
    }

    /* Now emit the right operand (it may affect the namespace). */
    if (rhs) {
        if (!EmitTree(cx, bce, rhs))
            return false;
    } else {
        /* The value to assign is the next enumeration value in a for-in loop. */
        if (Emit2(cx, bce, JSOP_ITERNEXT, offset) < 0)
            return false;
    }

    /* If += etc., emit the binary operator with a decompiler note. */
    if (op != JSOP_NOP) {
        /*
         * Take care to avoid SRC_ASSIGNOP if the left-hand side is a const
         * declared in the current compilation unit, as in this case (just
         * a bit further below) we will avoid emitting the assignment op.
         */
        if (!lhs->isKind(PNK_NAME) || !lhs->isConst()) {
            if (NewSrcNote(cx, bce, SRC_ASSIGNOP) < 0)
                return false;
        }
        if (Emit1(cx, bce, op) < 0)
            return false;
    }

    /* Left parts such as a.b.c and a[b].c need a decompiler note. */
    if (!lhs->isKind(PNK_NAME) &&
#if JS_HAS_DESTRUCTURING
        !lhs->isKind(PNK_RB) &&
        !lhs->isKind(PNK_RC) &&
#endif
        NewSrcNote2(cx, bce, SRC_PCBASE, bce->offset() - top) < 0)
    {
        return false;
    }

    /* Finally, emit the specialized assignment bytecode. */
    switch (lhs->getKind()) {
      case PNK_NAME:
        if (lhs->isConst()) {
            if (!rhs) {
                ReportCompileErrorNumber(cx, bce->tokenStream(), lhs, JSREPORT_ERROR,
                                         JSMSG_BAD_FOR_LEFTSIDE);
                return false;
            }
            break;
        }
        /* FALL THROUGH */
      case PNK_DOT:
        EMIT_INDEX_OP(lhs->getOp(), atomIndex);
        break;
      case PNK_LB:
      case PNK_LP:
        if (Emit1(cx, bce, JSOP_SETELEM) < 0)
            return false;
        break;
#if JS_HAS_DESTRUCTURING
      case PNK_RB:
      case PNK_RC:
        if (!EmitDestructuringOps(cx, bce, JSOP_SETNAME, lhs))
            return false;
        break;
#endif
#if JS_HAS_XML_SUPPORT
      case PNK_XMLUNARY:
        JS_ASSERT(!bce->inStrictMode());
        if (Emit1(cx, bce, JSOP_SETXMLNAME) < 0)
            return false;
        break;
#endif
      default:
        JS_ASSERT(0);
    }
    return true;
}

#if defined DEBUG_brendan || defined DEBUG_mrbkap
static JSBool
GettableNoteForNextOp(BytecodeEmitter *bce)
{
    ptrdiff_t offset, target;
    jssrcnote *sn, *end;

    offset = 0;
    target = bce->offset();
    for (sn = bce->notes(), end = sn + bce->noteCount(); sn < end;
         sn = SN_NEXT(sn)) {
        if (offset == target && SN_IS_GETTABLE(sn))
            return JS_TRUE;
        offset += SN_DELTA(sn);
    }
    return JS_FALSE;
}
#endif

/* Top-level named functions need a nop for decompilation. */
static JSBool
EmitFunctionDefNop(JSContext *cx, BytecodeEmitter *bce, uintN index)
{
    return NewSrcNote2(cx, bce, SRC_FUNCDEF, (ptrdiff_t)index) >= 0 &&
           Emit1(cx, bce, JSOP_NOP) >= 0;
}

static bool
EmitNewInit(JSContext *cx, BytecodeEmitter *bce, JSProtoKey key, ParseNode *pn, int sharpnum)
{
    if (Emit3(cx, bce, JSOP_NEWINIT, (jsbytecode) key, 0) < 0)
        return false;
#if JS_HAS_SHARP_VARS
    if (bce->hasSharps()) {
        if (pn->pn_count != 0)
            EMIT_UINT16_IMM_OP(JSOP_SHARPINIT, bce->sharpSlotBase);
        if (sharpnum >= 0)
            EMIT_UINT16PAIR_IMM_OP(JSOP_DEFSHARP, bce->sharpSlotBase, sharpnum);
    } else {
        JS_ASSERT(sharpnum < 0);
    }
#endif
    return true;
}

static bool
EmitEndInit(JSContext *cx, BytecodeEmitter *bce, uint32 count)
{
#if JS_HAS_SHARP_VARS
    /* Emit an op for sharp array cleanup and decompilation. */
    if (bce->hasSharps() && count != 0)
        EMIT_UINT16_IMM_OP(JSOP_SHARPINIT, bce->sharpSlotBase);
#endif
    return Emit1(cx, bce, JSOP_ENDINIT) >= 0;
}

bool
ParseNode::getConstantValue(JSContext *cx, bool strictChecks, Value *vp)
{
    switch (getKind()) {
      case PNK_NUMBER:
        vp->setNumber(pn_dval);
        return true;
      case PNK_STRING:
        vp->setString(pn_atom);
        return true;
      case PNK_TRUE:
        vp->setBoolean(true);
        return true;
      case PNK_FALSE:
        vp->setBoolean(false);
        return true;
      case PNK_NULL:
        vp->setNull();
        return true;
      case PNK_RB: {
        JS_ASSERT(isOp(JSOP_NEWINIT) && !(pn_xflags & PNX_NONCONST));

        JSObject *obj = NewDenseAllocatedArray(cx, pn_count);
        if (!obj)
            return false;

        unsigned idx = 0;
        for (ParseNode *pn = pn_head; pn; idx++, pn = pn->pn_next) {
            Value value;
            if (!pn->getConstantValue(cx, strictChecks, &value))
                return false;
            if (!obj->defineGeneric(cx, INT_TO_JSID(idx), value, NULL, NULL, JSPROP_ENUMERATE))
                return false;
        }
        JS_ASSERT(idx == pn_count);

        types::FixArrayType(cx, obj);
        vp->setObject(*obj);
        return true;
      }
      case PNK_RC: {
        JS_ASSERT(isOp(JSOP_NEWINIT) && !(pn_xflags & PNX_NONCONST));

        gc::AllocKind kind = GuessObjectGCKind(pn_count);
        JSObject *obj = NewBuiltinClassInstance(cx, &ObjectClass, kind);
        if (!obj)
            return false;

        for (ParseNode *pn = pn_head; pn; pn = pn->pn_next) {
            Value value;
            if (!pn->pn_right->getConstantValue(cx, strictChecks, &value))
                return false;

            ParseNode *pnid = pn->pn_left;
            if (pnid->isKind(PNK_NUMBER)) {
                Value idvalue = NumberValue(pnid->pn_dval);
                jsid id;
                if (idvalue.isInt32() && INT_FITS_IN_JSID(idvalue.toInt32()))
                    id = INT_TO_JSID(idvalue.toInt32());
                else if (!js_InternNonIntElementId(cx, obj, idvalue, &id))
                    return false;
                if (!obj->defineGeneric(cx, id, value, NULL, NULL, JSPROP_ENUMERATE))
                    return false;
            } else {
                JS_ASSERT(pnid->isKind(PNK_NAME) || pnid->isKind(PNK_STRING));
                JS_ASSERT(pnid->pn_atom != cx->runtime->atomState.protoAtom);
                jsid id = ATOM_TO_JSID(pnid->pn_atom);
                if (!DefineNativeProperty(cx, obj, id, value, NULL, NULL,
                                          JSPROP_ENUMERATE, 0, 0)) {
                    return false;
                }
            }
        }

        types::FixObjectType(cx, obj);
        vp->setObject(*obj);
        return true;
      }
      default:
        JS_NOT_REACHED("Unexpected node");
    }
    return false;
}

static bool
EmitSingletonInitialiser(JSContext *cx, BytecodeEmitter *bce, ParseNode *pn)
{
    Value value;
    if (!pn->getConstantValue(cx, bce->needStrictChecks(), &value))
        return false;

    JS_ASSERT(value.isObject());
    ObjectBox *objbox = bce->parser->newObjectBox(&value.toObject());
    if (!objbox)
        return false;

    return EmitObjectOp(cx, objbox, JSOP_OBJECT, bce);
}

/* See the SRC_FOR source note offsetBias comments later in this file. */
JS_STATIC_ASSERT(JSOP_NOP_LENGTH == 1);
JS_STATIC_ASSERT(JSOP_POP_LENGTH == 1);

class EmitLevelManager
{
    BytecodeEmitter *bce;
  public:
    EmitLevelManager(BytecodeEmitter *bce) : bce(bce) { bce->emitLevel++; }
    ~EmitLevelManager() { bce->emitLevel--; }
};

static bool
EmitCatch(JSContext *cx, BytecodeEmitter *bce, ParseNode *pn)
{
    ptrdiff_t catchStart, guardJump;

    /*
     * Morph STMT_BLOCK to STMT_CATCH, note the block entry code offset,
     * and save the block object atom.
     */
    StmtInfo *stmt = bce->topStmt;
    JS_ASSERT(stmt->type == STMT_BLOCK && (stmt->flags & SIF_SCOPE));
    stmt->type = STMT_CATCH;
    catchStart = stmt->update;

    /* Go up one statement info record to the TRY or FINALLY record. */
    stmt = stmt->down;
    JS_ASSERT(stmt->type == STMT_TRY || stmt->type == STMT_FINALLY);

    /* Pick up the pending exception and bind it to the catch variable. */
    if (Emit1(cx, bce, JSOP_EXCEPTION) < 0)
        return false;

    /*
     * Dup the exception object if there is a guard for rethrowing to use
     * it later when rethrowing or in other catches.
     */
    if (pn->pn_kid2 && Emit1(cx, bce, JSOP_DUP) < 0)
        return false;

    ParseNode *pn2 = pn->pn_kid1;
    switch (pn2->getKind()) {
#if JS_HAS_DESTRUCTURING
      case PNK_RB:
      case PNK_RC:
        if (!EmitDestructuringOps(cx, bce, JSOP_NOP, pn2))
            return false;
        if (Emit1(cx, bce, JSOP_POP) < 0)
            return false;
        break;
#endif

      case PNK_NAME:
        /* Inline and specialize BindNameToSlot for pn2. */
        JS_ASSERT(!pn2->pn_cookie.isFree());
        EMIT_UINT16_IMM_OP(JSOP_SETLOCALPOP, pn2->pn_cookie.asInteger());
        break;

      default:
        JS_ASSERT(0);
    }

    /* Emit the guard expression, if there is one. */
    if (pn->pn_kid2) {
        if (!EmitTree(cx, bce, pn->pn_kid2))
            return false;
        if (!SetSrcNoteOffset(cx, bce, CATCHNOTE(*stmt), 0, bce->offset() - catchStart))
            return false;
        /* ifeq <next block> */
        guardJump = EmitJump(cx, bce, JSOP_IFEQ, 0);
        if (guardJump < 0)
            return false;
        GUARDJUMP(*stmt) = guardJump;

        /* Pop duplicated exception object as we no longer need it. */
        if (Emit1(cx, bce, JSOP_POP) < 0)
            return false;
    }

    /* Emit the catch body. */
    if (!EmitTree(cx, bce, pn->pn_kid3))
        return false;

    /*
     * Annotate the JSOP_LEAVEBLOCK that will be emitted as we unwind via
     * our PNK_LEXICALSCOPE parent, so the decompiler knows to pop.
     */
    ptrdiff_t off = bce->stackDepth;
    if (NewSrcNote2(cx, bce, SRC_CATCH, off) < 0)
        return false;
    return true;
}

static bool
EmitTry(JSContext *cx, BytecodeEmitter *bce, ParseNode *pn)
{
    StmtInfo stmtInfo;
    ptrdiff_t catchJump = -1;

    /*
     * Push stmtInfo to track jumps-over-catches and gosubs-to-finally
     * for later fixup.
     *
     * When a finally block is active (STMT_FINALLY in our tree context),
     * non-local jumps (including jumps-over-catches) result in a GOSUB
     * being written into the bytecode stream and fixed-up later (c.f.
     * EmitBackPatchOp and BackPatch).
     */
    PushStatement(bce, &stmtInfo, pn->pn_kid3 ? STMT_FINALLY : STMT_TRY, bce->offset());

    /*
     * Since an exception can be thrown at any place inside the try block,
     * we need to restore the stack and the scope chain before we transfer
     * the control to the exception handler.
     *
     * For that we store in a try note associated with the catch or
     * finally block the stack depth upon the try entry. The interpreter
     * uses this depth to properly unwind the stack and the scope chain.
     */
    intN depth = bce->stackDepth;

    /* Mark try location for decompilation, then emit try block. */
    if (Emit1(cx, bce, JSOP_TRY) < 0)
        return false;
    ptrdiff_t tryStart = bce->offset();
    if (!EmitTree(cx, bce, pn->pn_kid1))
        return false;
    JS_ASSERT(depth == bce->stackDepth);

    /* GOSUB to finally, if present. */
    if (pn->pn_kid3) {
        if (NewSrcNote(cx, bce, SRC_HIDDEN) < 0)
            return false;
        if (EmitBackPatchOp(cx, bce, JSOP_BACKPATCH, &GOSUBS(stmtInfo)) < 0)
            return false;
    }

    /* Emit (hidden) jump over catch and/or finally. */
    if (NewSrcNote(cx, bce, SRC_HIDDEN) < 0)
        return false;
    if (EmitBackPatchOp(cx, bce, JSOP_BACKPATCH, &catchJump) < 0)
        return false;

    ptrdiff_t tryEnd = bce->offset();

    ObjectBox *prevBox = NULL;
    /* If this try has a catch block, emit it. */
    ParseNode *lastCatch = NULL;
    if (ParseNode *pn2 = pn->pn_kid2) {
        uintN count = 0;    /* previous catch block's population */

        /*
         * The emitted code for a catch block looks like:
         *
         * blockchain
         * [throwing]                          only if 2nd+ catch block
         * [leaveblock]                        only if 2nd+ catch block
         * enterblock                          with SRC_CATCH
         * exception
         * [dup]                               only if catchguard
         * setlocalpop <slot>                  or destructuring code
         * [< catchguard code >]               if there's a catchguard
         * [ifeq <offset to next catch block>]         " "
         * [pop]                               only if catchguard
         * < catch block contents >
         * leaveblock
         * goto <end of catch blocks>          non-local; finally applies
         *
         * If there's no catch block without a catchguard, the last
         * <offset to next catch block> points to rethrow code.  This
         * code will [gosub] to the finally code if appropriate, and is
         * also used for the catch-all trynote for capturing exceptions
         * thrown from catch{} blocks.
         */
        for (ParseNode *pn3 = pn2->pn_head; pn3; pn3 = pn3->pn_next) {
            ptrdiff_t guardJump, catchNote;

            JS_ASSERT(bce->stackDepth == depth);
            guardJump = GUARDJUMP(stmtInfo);
            if (guardJump != -1) {
                if (EmitKnownBlockChain(cx, bce, prevBox) < 0)
                    return false;
            
                /* Fix up and clean up previous catch block. */
                CHECK_AND_SET_JUMP_OFFSET_AT(cx, bce, guardJump);

                /*
                 * Account for JSOP_ENTERBLOCK (whose block object count
                 * is saved below) and pushed exception object that we
                 * still have after the jumping from the previous guard.
                 */
                bce->stackDepth = depth + count + 1;

                /*
                 * Move exception back to cx->exception to prepare for
                 * the next catch. We hide [throwing] from the decompiler
                 * since it compensates for the hidden JSOP_DUP at the
                 * start of the previous guarded catch.
                 */
                if (NewSrcNote(cx, bce, SRC_HIDDEN) < 0 ||
                    Emit1(cx, bce, JSOP_THROWING) < 0) {
                    return false;
                }
                if (NewSrcNote(cx, bce, SRC_HIDDEN) < 0)
                    return false;
                if (!EmitLeaveBlock(cx, bce, JSOP_LEAVEBLOCK, prevBox))
                    return false;
                JS_ASSERT(bce->stackDepth == depth);
            }

            /*
             * Annotate the JSOP_ENTERBLOCK that's about to be generated
             * by the call to EmitTree immediately below.  Save this
             * source note's index in stmtInfo for use by the PNK_CATCH:
             * case, where the length of the catch guard is set as the
             * note's offset.
             */
            catchNote = NewSrcNote2(cx, bce, SRC_CATCH, 0);
            if (catchNote < 0)
                return false;
            CATCHNOTE(stmtInfo) = catchNote;

            /*
             * Emit the lexical scope and catch body.  Save the catch's
             * block object population via count, for use when targeting
             * guardJump at the next catch (the guard mismatch case).
             */
            JS_ASSERT(pn3->isKind(PNK_LEXICALSCOPE));
            count = OBJ_BLOCK_COUNT(cx, pn3->pn_objbox->object);
            prevBox = pn3->pn_objbox;
            if (!EmitTree(cx, bce, pn3))
                return false;

            /* gosub <finally>, if required */
            if (pn->pn_kid3) {
                if (EmitBackPatchOp(cx, bce, JSOP_BACKPATCH, &GOSUBS(stmtInfo)) < 0)
                    return false;
                JS_ASSERT(bce->stackDepth == depth);
            }

            /*
             * Jump over the remaining catch blocks.  This will get fixed
             * up to jump to after catch/finally.
             */
            if (NewSrcNote(cx, bce, SRC_HIDDEN) < 0)
                return false;
            if (EmitBackPatchOp(cx, bce, JSOP_BACKPATCH, &catchJump) < 0)
                return false;

            /*
             * Save a pointer to the last catch node to handle try-finally
             * and try-catch(guard)-finally special cases.
             */
            lastCatch = pn3->expr();
        }
    }

    /*
     * Last catch guard jumps to the rethrow code sequence if none of the
     * guards match. Target guardJump at the beginning of the rethrow
     * sequence, just in case a guard expression throws and leaves the
     * stack unbalanced.
     */
    if (lastCatch && lastCatch->pn_kid2) {
        if (EmitKnownBlockChain(cx, bce, prevBox) < 0)
            return false;
        
        CHECK_AND_SET_JUMP_OFFSET_AT(cx, bce, GUARDJUMP(stmtInfo));

        /* Sync the stack to take into account pushed exception. */
        JS_ASSERT(bce->stackDepth == depth);
        bce->stackDepth = depth + 1;

        /*
         * Rethrow the exception, delegating executing of finally if any
         * to the exception handler.
         */
        if (NewSrcNote(cx, bce, SRC_HIDDEN) < 0 || Emit1(cx, bce, JSOP_THROW) < 0)
            return false;

        if (EmitBlockChain(cx, bce) < 0)
            return false;
    }

    JS_ASSERT(bce->stackDepth == depth);

    /* Emit finally handler if any. */
    ptrdiff_t finallyStart = 0;   /* to quell GCC uninitialized warnings */
    if (pn->pn_kid3) {
        /*
         * Fix up the gosubs that might have been emitted before non-local
         * jumps to the finally code.
         */
        if (!BackPatch(cx, bce, GOSUBS(stmtInfo), bce->next(), JSOP_GOSUB))
            return false;

        finallyStart = bce->offset();

        /* Indicate that we're emitting a subroutine body. */
        stmtInfo.type = STMT_SUBROUTINE;
        if (!UpdateLineNumberNotes(cx, bce, pn->pn_kid3->pn_pos.begin.lineno))
            return false;
        if (Emit1(cx, bce, JSOP_FINALLY) < 0 ||
            !EmitTree(cx, bce, pn->pn_kid3) ||
            Emit1(cx, bce, JSOP_RETSUB) < 0)
        {
            return false;
        }
        JS_ASSERT(bce->stackDepth == depth);
    }
    if (!PopStatementBCE(cx, bce))
        return false;

    if (NewSrcNote(cx, bce, SRC_ENDBRACE) < 0 || Emit1(cx, bce, JSOP_NOP) < 0)
        return false;

    /* Fix up the end-of-try/catch jumps to come here. */
    if (!BackPatch(cx, bce, catchJump, bce->next(), JSOP_GOTO))
        return false;

    /*
     * Add the try note last, to let post-order give us the right ordering
     * (first to last for a given nesting level, inner to outer by level).
     */
    if (pn->pn_kid2 && !NewTryNote(cx, bce, JSTRY_CATCH, depth, tryStart, tryEnd))
        return false;

    /*
     * If we've got a finally, mark try+catch region with additional
     * trynote to catch exceptions (re)thrown from a catch block or
     * for the try{}finally{} case.
     */
    if (pn->pn_kid3 && !NewTryNote(cx, bce, JSTRY_FINALLY, depth, tryStart, finallyStart))
        return false;

    return true;
}

static bool
EmitIf(JSContext *cx, BytecodeEmitter *bce, ParseNode *pn)
{
    StmtInfo stmtInfo;

    /* Initialize so we can detect else-if chains and avoid recursion. */
    stmtInfo.type = STMT_IF;
    ptrdiff_t beq = -1;
    ptrdiff_t jmp = -1;
    ptrdiff_t noteIndex = -1;

  if_again:
    /* Emit code for the condition before pushing stmtInfo. */
    if (!EmitTree(cx, bce, pn->pn_kid1))
        return JS_FALSE;
    ptrdiff_t top = bce->offset();
    if (stmtInfo.type == STMT_IF) {
        PushStatement(bce, &stmtInfo, STMT_IF, top);
    } else {
        /*
         * We came here from the goto further below that detects else-if
         * chains, so we must mutate stmtInfo back into a STMT_IF record.
         * Also (see below for why) we need a note offset for SRC_IF_ELSE
         * to help the decompiler.  Actually, we need two offsets, one for
         * decompiling any else clause and the second for decompiling an
         * else-if chain without bracing, overindenting, or incorrectly
         * scoping let declarations.
         */
        JS_ASSERT(stmtInfo.type == STMT_ELSE);
        stmtInfo.type = STMT_IF;
        stmtInfo.update = top;
        if (!SetSrcNoteOffset(cx, bce, noteIndex, 0, jmp - beq))
            return JS_FALSE;
        if (!SetSrcNoteOffset(cx, bce, noteIndex, 1, top - beq))
            return JS_FALSE;
    }

    /* Emit an annotated branch-if-false around the then part. */
    ParseNode *pn3 = pn->pn_kid3;
    noteIndex = NewSrcNote(cx, bce, pn3 ? SRC_IF_ELSE : SRC_IF);
    if (noteIndex < 0)
        return JS_FALSE;
    beq = EmitJump(cx, bce, JSOP_IFEQ, 0);
    if (beq < 0)
        return JS_FALSE;

    /* Emit code for the then and optional else parts. */
    if (!EmitTree(cx, bce, pn->pn_kid2))
        return JS_FALSE;
    if (pn3) {
        /* Modify stmtInfo so we know we're in the else part. */
        stmtInfo.type = STMT_ELSE;

        /*
         * Emit a JSOP_BACKPATCH op to jump from the end of our then part
         * around the else part.  The PopStatementBCE call at the bottom of
         * this function will fix up the backpatch chain linked from
         * stmtInfo.breaks.
         */
        jmp = EmitGoto(cx, bce, &stmtInfo, &stmtInfo.breaks);
        if (jmp < 0)
            return JS_FALSE;

        /* Ensure the branch-if-false comes here, then emit the else. */
        CHECK_AND_SET_JUMP_OFFSET_AT(cx, bce, beq);
        if (pn3->isKind(PNK_IF)) {
            pn = pn3;
            goto if_again;
        }

        if (!EmitTree(cx, bce, pn3))
            return JS_FALSE;

        /*
         * Annotate SRC_IF_ELSE with the offset from branch to jump, for
         * the decompiler's benefit.  We can't just "back up" from the pc
         * of the else clause, because we don't know whether an extended
         * jump was required to leap from the end of the then clause over
         * the else clause.
         */
        if (!SetSrcNoteOffset(cx, bce, noteIndex, 0, jmp - beq))
            return JS_FALSE;
    } else {
        /* No else part, fixup the branch-if-false to come here. */
        CHECK_AND_SET_JUMP_OFFSET_AT(cx, bce, beq);
    }
    return PopStatementBCE(cx, bce);
}

#if JS_HAS_BLOCK_SCOPE
static bool
EmitLet(JSContext *cx, BytecodeEmitter *bce, ParseNode *pn)
{
    /*
     * pn represents one of these syntactic constructs:
     *   let-expression:                        (let (x = y) EXPR)
     *   let-statement:                         let (x = y) { ... }
     *   let-declaration in statement context:  let x = y;
     *   let-declaration in for-loop head:      for (let ...) ...
     *
     * Let-expressions and let-statements are represented as binary nodes
     * with their variable declarations on the left and the body on the
     * right.
     */
    ParseNode *pn2;
    if (pn->isArity(PN_BINARY)) {
        pn2 = pn->pn_right;
        pn = pn->pn_left;
    } else {
        pn2 = NULL;
    }

    /*
     * Non-null pn2 means that pn is the variable list from a let head.
     *
     * Use TempPopScope to evaluate the expressions in the enclosing scope.
     * This also causes the initializing assignments to be emitted in the
     * enclosing scope, but the assignment opcodes emitted here
     * (essentially just setlocal, though destructuring assignment uses
     * other additional opcodes) do not care about the block chain.
     */
    JS_ASSERT(pn->isArity(PN_LIST));
    TempPopScope tps;
    bool popScope = pn2 || (bce->flags & TCF_IN_FOR_INIT);
    if (popScope && !tps.popBlock(cx, bce))
        return false;
    ptrdiff_t noteIndex;
    if (!EmitVariables(cx, bce, pn, pn2 != NULL, &noteIndex))
        return false;
    ptrdiff_t tmp = bce->offset();
    if (popScope && !tps.repushBlock(cx, bce))
        return false;

    /* Thus non-null pn2 is the body of the let block or expression. */
    if (pn2 && !EmitTree(cx, bce, pn2))
        return false;

    if (noteIndex >= 0 && !SetSrcNoteOffset(cx, bce, (uintN)noteIndex, 0, bce->offset() - tmp))
        return false;

    return true;
}
#endif

#if JS_HAS_XML_SUPPORT
static bool
EmitXMLTag(JSContext *cx, BytecodeEmitter *bce, ParseNode *pn)
{
    JS_ASSERT(!bce->inStrictMode());

    if (Emit1(cx, bce, JSOP_STARTXML) < 0)
        return false;

    {
        jsatomid index;
        JSAtom *tagAtom = (pn->isKind(PNK_XMLETAGO))
                          ? cx->runtime->atomState.etagoAtom
                          : cx->runtime->atomState.stagoAtom;
        if (!bce->makeAtomIndex(tagAtom, &index))
            return false;
        EMIT_INDEX_OP(JSOP_STRING, index);
    }

    JS_ASSERT(pn->pn_count != 0);
    ParseNode *pn2 = pn->pn_head;
    if (pn2->isKind(PNK_XMLCURLYEXPR) && Emit1(cx, bce, JSOP_STARTXMLEXPR) < 0)
        return false;
    if (!EmitTree(cx, bce, pn2))
        return false;
    if (Emit1(cx, bce, JSOP_ADD) < 0)
        return false;

    uint32 i;
    for (pn2 = pn2->pn_next, i = 0; pn2; pn2 = pn2->pn_next, i++) {
        if (pn2->isKind(PNK_XMLCURLYEXPR) && Emit1(cx, bce, JSOP_STARTXMLEXPR) < 0)
            return false;
        if (!EmitTree(cx, bce, pn2))
            return false;
        if ((i & 1) && pn2->isKind(PNK_XMLCURLYEXPR)) {
            if (Emit1(cx, bce, JSOP_TOATTRVAL) < 0)
                return false;
        }
        if (Emit1(cx, bce, (i & 1) ? JSOP_ADDATTRVAL : JSOP_ADDATTRNAME) < 0)
            return false;
    }

    {
        jsatomid index;
        JSAtom *tmp = (pn->isKind(PNK_XMLPTAGC)) ? cx->runtime->atomState.ptagcAtom
                                                 : cx->runtime->atomState.tagcAtom;
        if (!bce->makeAtomIndex(tmp, &index))
            return false;
        EMIT_INDEX_OP(JSOP_STRING, index);
    }
    if (Emit1(cx, bce, JSOP_ADD) < 0)
        return false;

    if ((pn->pn_xflags & PNX_XMLROOT) && Emit1(cx, bce, pn->getOp()) < 0)
        return false;

    return true;
}

static bool
EmitXMLProcessingInstruction(JSContext *cx, BytecodeEmitter *bce, ParseNode *pn)
{
    JS_ASSERT(!bce->inStrictMode());

    jsatomid index;
    if (!bce->makeAtomIndex(pn->pn_pidata, &index))
        return false;
    if (!EmitIndexOp(cx, JSOP_QNAMEPART, index, bce))
        return false;
    if (!EmitAtomOp(cx, pn, JSOP_XMLPI, bce))
        return false;
    return true;
}
#endif

static bool
EmitLexicalScope(JSContext *cx, BytecodeEmitter *bce, ParseNode *pn)
{
    StmtInfo stmtInfo;
    StmtInfo *stmt;
    ObjectBox *objbox = pn->pn_objbox;
    PushBlockScope(bce, &stmtInfo, objbox, bce->offset());

    /*
     * If this lexical scope is not for a catch block, let block or let
     * expression, or any kind of for loop (where the scope starts in the
     * head after the first part if for (;;), else in the body if for-in);
     * and if our container is top-level but not a function body, or else
     * a block statement; then emit a SRC_BRACE note.  All other container
     * statements get braces by default from the decompiler.
     */
    ptrdiff_t noteIndex = -1;
    ParseNodeKind kind = pn->expr()->getKind();
    if (kind != PNK_CATCH && kind != PNK_LET && kind != PNK_FOR &&
        (!(stmt = stmtInfo.down)
         ? !bce->inFunction()
         : stmt->type == STMT_BLOCK))
    {
#if defined DEBUG_brendan || defined DEBUG_mrbkap
        /* There must be no source note already output for the next op. */
        JS_ASSERT(bce->noteCount() == 0 ||
                  bce->lastNoteOffset() != bce->offset() ||
                  !GettableNoteForNextOp(bce));
#endif
        noteIndex = NewSrcNote2(cx, bce, SRC_BRACE, 0);
        if (noteIndex < 0)
            return false;
    }

    ptrdiff_t top = bce->offset();
    if (!EmitEnterBlock(cx, pn, bce))
        return false;

    if (!EmitTree(cx, bce, pn->pn_expr))
        return false;

    JSOp op = pn->getOp();
    if (op == JSOP_LEAVEBLOCKEXPR) {
        if (NewSrcNote2(cx, bce, SRC_PCBASE, bce->offset() - top) < 0)
            return false;
    } else {
        if (noteIndex >= 0 && !SetSrcNoteOffset(cx, bce, (uintN)noteIndex, 0, bce->offset() - top))
            return false;
    }

    /* Emit the JSOP_LEAVEBLOCK or JSOP_LEAVEBLOCKEXPR opcode. */
    if (!EmitLeaveBlock(cx, bce, op, objbox))
        return false;

    return PopStatementBCE(cx, bce);
}

static bool
EmitWith(JSContext *cx, BytecodeEmitter *bce, ParseNode *pn)
{
    StmtInfo stmtInfo;
    if (!EmitTree(cx, bce, pn->pn_left))
        return false;
    PushStatement(bce, &stmtInfo, STMT_WITH, bce->offset());
    if (Emit1(cx, bce, JSOP_ENTERWITH) < 0)
        return false;

    /* Make blockChain determination quicker. */
    if (EmitBlockChain(cx, bce) < 0)
        return false;
    if (!EmitTree(cx, bce, pn->pn_right))
        return false;
    if (Emit1(cx, bce, JSOP_LEAVEWITH) < 0)
        return false;
    return PopStatementBCE(cx, bce);
}

static bool
SetMethodFunction(JSContext *cx, FunctionBox *funbox, JSAtom *atom)
{
    /*
     * Replace a boxed function with a new one with a method atom. Methods
     * require a function with the extended size finalize kind, which normal
     * functions don't have. We don't eagerly allocate functions with the
     * expanded size for boxed functions, as most functions are not methods.
     */
    JSFunction *fun = js_NewFunction(cx, NULL, NULL,
                                     funbox->function()->nargs,
                                     funbox->function()->flags,
                                     funbox->function()->getParent(),
                                     funbox->function()->atom,
                                     JSFunction::ExtendedFinalizeKind);
    if (!fun)
        return false;

    JSScript *script = funbox->function()->script();
    if (script) {
        fun->setScript(script);
        if (!script->typeSetFunction(cx, fun))
            return false;
    }

    JS_ASSERT(funbox->function()->joinable());
    fun->setJoinable();

    fun->setMethodAtom(atom);

    funbox->object = fun;
    return true;
}

static bool
EmitForIn(JSContext *cx, BytecodeEmitter *bce, ParseNode *pn, ptrdiff_t top)
{
    StmtInfo stmtInfo;
    PushStatement(bce, &stmtInfo, STMT_FOR_IN_LOOP, top);

    ParseNode *forHead = pn->pn_left;
    ParseNode *forBody = pn->pn_right;

    /*
     * If the left part is 'var x', emit code to define x if necessary
     * using a prolog opcode, but do not emit a pop. If the left part
     * was originally 'var x = i', the parser will have rewritten it;
     * see Parser::forStatement. 'for (let x = i in o)' is mercifully
     * banned.
     */
    bool forLet = false;
    if (ParseNode *decl = forHead->pn_kid1) {
        JS_ASSERT(decl->isKind(PNK_VAR) || decl->isKind(PNK_LET));
        forLet = decl->isKind(PNK_LET);
        bce->flags |= TCF_IN_FOR_INIT;
        if (!EmitTree(cx, bce, decl))
            return false;
        bce->flags &= ~TCF_IN_FOR_INIT;
    }

    /* Compile the object expression to the right of 'in'. */
    {
        TempPopScope tps;
        if (forLet && !tps.popBlock(cx, bce))
            return false;
        if (!EmitTree(cx, bce, forHead->pn_kid3))
            return false;
        if (forLet && !tps.repushBlock(cx, bce))
            return false;
    }

    /*
     * Emit a bytecode to convert top of stack value to the iterator
     * object depending on the loop variant (for-in, for-each-in, or
     * destructuring for-in).
     */
    JS_ASSERT(pn->isOp(JSOP_ITER));
    if (Emit2(cx, bce, JSOP_ITER, (uint8) pn->pn_iflags) < 0)
        return false;

    /* Annotate so the decompiler can find the loop-closing jump. */
    intN noteIndex = NewSrcNote(cx, bce, SRC_FOR_IN);
    if (noteIndex < 0)
        return false;

    /*
     * Jump down to the loop condition to minimize overhead assuming at
     * least one iteration, as the other loop forms do.
     */
    ptrdiff_t jmp = EmitJump(cx, bce, JSOP_GOTO, 0);
    if (jmp < 0)
        return false;

    intN noteIndex2 = NewSrcNote(cx, bce, SRC_LOOPHEAD);
    if (noteIndex2 < 0)
        return false;

    top = bce->offset();
    SET_STATEMENT_TOP(&stmtInfo, top);
    if (EmitTraceOp(cx, bce, NULL) < 0)
        return false;

#ifdef DEBUG
    intN loopDepth = bce->stackDepth;
#endif

    /*
     * Emit code to get the next enumeration value and assign it to the
     * left hand side. The JSOP_POP after this assignment is annotated
     * so that the decompiler can distinguish 'for (x in y)' from
     * 'for (var x in y)'.
     */
    if (!EmitAssignment(cx, bce, forHead->pn_kid2, JSOP_NOP, NULL))
        return false;
    ptrdiff_t tmp2 = bce->offset();
    if (forHead->pn_kid1 && NewSrcNote2(cx, bce, SRC_DECL,
                                        (forHead->pn_kid1->isOp(JSOP_DEFVAR))
                                        ? SRC_DECL_VAR
                                        : SRC_DECL_LET) < 0) {
        return false;
    }
    if (Emit1(cx, bce, JSOP_POP) < 0)
        return false;

    /* The stack should be balanced around the assignment opcode sequence. */
    JS_ASSERT(bce->stackDepth == loopDepth);

    /* Emit code for the loop body. */
    if (!EmitTree(cx, bce, forBody))
        return false;

    /* Set loop and enclosing "update" offsets, for continue. */
    StmtInfo *stmt = &stmtInfo;
    do {
        stmt->update = bce->offset();
    } while ((stmt = stmt->down) != NULL && stmt->type == STMT_LABEL);

    /*
     * Fixup the goto that starts the loop to jump down to JSOP_MOREITER.
     */
    CHECK_AND_SET_JUMP_OFFSET_AT(cx, bce, jmp);
    if (Emit1(cx, bce, JSOP_MOREITER) < 0)
        return false;
    ptrdiff_t beq = EmitJump(cx, bce, JSOP_IFNE, top - bce->offset());
    if (beq < 0)
        return false;

    /*
     * Be careful: We must set noteIndex2 before noteIndex in case the noteIndex
     * note gets bigger.
     */
    if (!SetSrcNoteOffset(cx, bce, (uintN)noteIndex2, 0, beq - top))
        return false;
    /* Set the first srcnote offset so we can find the start of the loop body. */
    if (!SetSrcNoteOffset(cx, bce, (uintN)noteIndex, 0, tmp2 - jmp))
        return false;
    /* Set the second srcnote offset so we can find the closing jump. */
    if (!SetSrcNoteOffset(cx, bce, (uintN)noteIndex, 1, beq - jmp))
        return false;

    /* Now fixup all breaks and continues (before the JSOP_ENDITER). */
    if (!PopStatementBCE(cx, bce))
        return false;

    if (!NewTryNote(cx, bce, JSTRY_ITER, bce->stackDepth, top, bce->offset()))
        return false;

    return Emit1(cx, bce, JSOP_ENDITER) >= 0;
}

static bool
EmitNormalFor(JSContext *cx, BytecodeEmitter *bce, ParseNode *pn, ptrdiff_t top)
{
    StmtInfo stmtInfo;
    PushStatement(bce, &stmtInfo, STMT_FOR_LOOP, top);

    ParseNode *forHead = pn->pn_left;
    ParseNode *forBody = pn->pn_right;

    /* C-style for (init; cond; update) ... loop. */
    JSOp op = JSOP_POP;
    ParseNode *pn3 = forHead->pn_kid1;
    if (!pn3) {
        /* No initializer: emit an annotated nop for the decompiler. */
        op = JSOP_NOP;
    } else {
        bce->flags |= TCF_IN_FOR_INIT;
#if JS_HAS_DESTRUCTURING
        if (pn3->isKind(PNK_ASSIGN)) {
            JS_ASSERT(pn3->isOp(JSOP_NOP));
            if (!MaybeEmitGroupAssignment(cx, bce, op, pn3, &op))
                return false;
        }
#endif
        if (op == JSOP_POP) {
            if (!EmitTree(cx, bce, pn3))
                return false;
            if (pn3->isKind(PNK_VAR) || pn3->isKind(PNK_CONST) || pn3->isKind(PNK_LET)) {
                /*
                 * Check whether a destructuring-initialized var decl
                 * was optimized to a group assignment.  If so, we do
                 * not need to emit a pop below, so switch to a nop,
                 * just for the decompiler.
                 */
                JS_ASSERT(pn3->isArity(PN_LIST));
                if (pn3->pn_xflags & PNX_GROUPINIT)
                    op = JSOP_NOP;
            }
        }
        bce->flags &= ~TCF_IN_FOR_INIT;
    }

    /*
     * NB: the SRC_FOR note has offsetBias 1 (JSOP_{NOP,POP}_LENGTH).
     * Use tmp to hold the biased srcnote "top" offset, which differs
     * from the top local variable by the length of the JSOP_GOTO{,X}
     * emitted in between tmp and top if this loop has a condition.
     */
    intN noteIndex = NewSrcNote(cx, bce, SRC_FOR);
    if (noteIndex < 0 || Emit1(cx, bce, op) < 0)
        return false;
    ptrdiff_t tmp = bce->offset();

    ptrdiff_t jmp = -1;
    if (forHead->pn_kid2) {
        /* Goto the loop condition, which branches back to iterate. */
        jmp = EmitJump(cx, bce, JSOP_GOTO, 0);
        if (jmp < 0)
            return false;
    }

    top = bce->offset();
    SET_STATEMENT_TOP(&stmtInfo, top);

    intN noteIndex2 = NewSrcNote(cx, bce, SRC_LOOPHEAD);
    if (noteIndex2 < 0)
        return false;

    /* Emit code for the loop body. */
    if (EmitTraceOp(cx, bce, forBody) < 0)
        return false;
    if (!EmitTree(cx, bce, forBody))
        return false;

    /* Set the second note offset so we can find the update part. */
    JS_ASSERT(noteIndex != -1);
    ptrdiff_t tmp2 = bce->offset();

    /* Set loop and enclosing "update" offsets, for continue. */
    StmtInfo *stmt = &stmtInfo;
    do {
        stmt->update = bce->offset();
    } while ((stmt = stmt->down) != NULL && stmt->type == STMT_LABEL);

    /* Check for update code to do before the condition (if any). */
    pn3 = forHead->pn_kid3;
    if (pn3) {
        op = JSOP_POP;
#if JS_HAS_DESTRUCTURING
        if (pn3->isKind(PNK_ASSIGN)) {
            JS_ASSERT(pn3->isOp(JSOP_NOP));
            if (!MaybeEmitGroupAssignment(cx, bce, op, pn3, &op))
                return false;
        }
#endif
        if (op == JSOP_POP && !EmitTree(cx, bce, pn3))
            return false;

        /* Always emit the POP or NOP, to help the decompiler. */
        if (Emit1(cx, bce, op) < 0)
            return false;

        /* Restore the absolute line number for source note readers. */
        ptrdiff_t lineno = pn->pn_pos.end.lineno;
        if (bce->currentLine() != (uintN) lineno) {
            if (NewSrcNote2(cx, bce, SRC_SETLINE, lineno) < 0)
                return false;
            bce->current->currentLine = (uintN) lineno;
        }
    }

    ptrdiff_t tmp3 = bce->offset();

    if (forHead->pn_kid2) {
        /* Fix up the goto from top to target the loop condition. */
        JS_ASSERT(jmp >= 0);
        CHECK_AND_SET_JUMP_OFFSET_AT(cx, bce, jmp);

        if (!EmitTree(cx, bce, forHead->pn_kid2))
            return false;
    }

    /*
     * Be careful: We must set noteIndex2 before noteIndex in case the noteIndex
     * note gets bigger.
     */
    if (!SetSrcNoteOffset(cx, bce, (uintN)noteIndex2, 0, bce->offset() - top))
        return false;
    /* Set the first note offset so we can find the loop condition. */
    if (!SetSrcNoteOffset(cx, bce, (uintN)noteIndex, 0, tmp3 - tmp))
        return false;
    if (!SetSrcNoteOffset(cx, bce, (uintN)noteIndex, 1, tmp2 - tmp))
        return false;
    /* The third note offset helps us find the loop-closing jump. */
    if (!SetSrcNoteOffset(cx, bce, (uintN)noteIndex, 2, bce->offset() - tmp))
        return false;

    /* If no loop condition, just emit a loop-closing jump. */
    op = forHead->pn_kid2 ? JSOP_IFNE : JSOP_GOTO;
    if (EmitJump(cx, bce, op, top - bce->offset()) < 0)
        return false;

    /* Now fixup all breaks and continues. */
    return PopStatementBCE(cx, bce);
}

static inline bool
EmitFor(JSContext *cx, BytecodeEmitter *bce, ParseNode *pn, ptrdiff_t top)
{
    JS_ASSERT(pn->pn_left->isKind(PNK_FORIN) || pn->pn_left->isKind(PNK_FORHEAD));
    return pn->pn_left->isKind(PNK_FORIN)
           ? EmitForIn(cx, bce, pn, top)
           : EmitNormalFor(cx, bce, pn, top);
}

static bool
EmitFunc(JSContext *cx, BytecodeEmitter *bce, ParseNode *pn)
{
#if JS_HAS_XML_SUPPORT
    if (pn->isArity(PN_NULLARY))
        return Emit1(cx, bce, JSOP_GETFUNNS) >= 0;
#endif

    JSFunction *fun = pn->pn_funbox->function();
    JS_ASSERT(fun->isInterpreted());
    if (fun->script()) {
        /*
         * This second pass is needed to emit JSOP_NOP with a source note
         * for the already-emitted function definition prolog opcode. See
         * comments in the PNK_STATEMENTLIST case.
         */
        JS_ASSERT(pn->isOp(JSOP_NOP));
        JS_ASSERT(bce->inFunction());
        return EmitFunctionDefNop(cx, bce, pn->pn_index);
    }

    JS_ASSERT_IF(pn->pn_funbox->tcflags & TCF_FUN_HEAVYWEIGHT,
                 fun->kind() == JSFUN_INTERPRETED);

    {
        /*
         * Generate code for the function's body.  bce2 is not allocated on the
         * stack because doing so significantly reduces the maximum depth of
         * nested functions we can handle.  See bug 696284.
         */
        AutoPtr<BytecodeEmitter> bce2(cx);
        bce2 = cx->new_<BytecodeEmitter>(bce->parser, pn->pn_pos.begin.lineno);
        if (!bce2 || !bce2->init(cx))
            return false;

        bce2->flags = pn->pn_funbox->tcflags | TCF_COMPILING | TCF_IN_FUNCTION |
                     (bce->flags & TCF_FUN_MIGHT_ALIAS_LOCALS);
        bce2->bindings.transfer(cx, &pn->pn_funbox->bindings);
#if JS_HAS_SHARP_VARS
        if (bce2->flags & TCF_HAS_SHARPS) {
            bce2->sharpSlotBase = bce2->bindings.sharpSlotBase(cx);
            if (bce2->sharpSlotBase < 0)
                return false;
        }
#endif
        bce2->setFunction(fun);
        bce2->funbox = pn->pn_funbox;
        bce2->parent = bce;
        bce2->globalScope = bce->globalScope;

        /*
         * js::frontend::SetStaticLevel limited static nesting depth to fit in
         * 16 bits and to reserve the all-ones value, thereby reserving the
         * magic FREE_UPVAR_COOKIE value. Note the bce2->staticLevel assignment
         * below.
         */
        JS_ASSERT(bce->staticLevel < JS_BITMASK(16) - 1);
        bce2->staticLevel = bce->staticLevel + 1;

        /* We measured the max scope depth when we parsed the function. */
        if (!EmitFunctionScript(cx, bce2.get(), pn->pn_body))
            return false;
    }

    /* Make the function object a literal in the outer script's pool. */
    uintN index = bce->objectList.index(pn->pn_funbox);

    /* Emit a bytecode pointing to the closure object in its immediate. */
    if (pn->getOp() != JSOP_NOP) {
        if ((pn->pn_funbox->tcflags & TCF_GENEXP_LAMBDA) &&
            NewSrcNote(cx, bce, SRC_GENEXP) < 0)
        {
            return false;
        }
        EMIT_INDEX_OP(pn->getOp(), index);

        /* Make blockChain determination quicker. */
        return EmitBlockChain(cx, bce) >= 0;
    }

    /*
     * For a script we emit the code as we parse. Thus the bytecode for
     * top-level functions should go in the prolog to predefine their
     * names in the variable object before the already-generated main code
     * is executed. This extra work for top-level scripts is not necessary
     * when we emit the code for a function. It is fully parsed prior to
     * invocation of the emitter and calls to EmitTree for function
     * definitions can be scheduled before generating the rest of code.
     */
    if (!bce->inFunction()) {
        JS_ASSERT(!bce->topStmt);
        if (!BindGlobal(cx, bce, pn, fun->atom))
            return false;
        if (pn->pn_cookie.isFree()) {
            bce->switchToProlog();
            JSOp op = fun->isFlatClosure() ? JSOP_DEFFUN_FC : JSOP_DEFFUN;
            EMIT_INDEX_OP(op, index);

            /* Make blockChain determination quicker. */
            if (EmitBlockChain(cx, bce) < 0)
                return false;
            bce->switchToMain();
        }

        /* Emit NOP for the decompiler. */
        if (!EmitFunctionDefNop(cx, bce, index))
            return false;
    } else {
        uintN slot;
        DebugOnly<BindingKind> kind = bce->bindings.lookup(cx, fun->atom, &slot);
        JS_ASSERT(kind == VARIABLE || kind == CONSTANT);
        JS_ASSERT(index < JS_BIT(20));
        pn->pn_index = index;
        JSOp op = fun->isFlatClosure() ? JSOP_DEFLOCALFUN_FC : JSOP_DEFLOCALFUN;
        if (pn->isClosed() &&
            !bce->callsEval() &&
            !bce->closedVars.append(pn->pn_cookie.slot()))
        {
            return false;
        }
        if (!EmitSlotIndexOp(cx, op, slot, index, bce))
            return false;

        /* Make blockChain determination quicker. */
        return EmitBlockChain(cx, bce) >= 0;
    }

    return true;
}

static bool
EmitDo(JSContext *cx, BytecodeEmitter *bce, ParseNode *pn)
{
    /* Emit an annotated nop so we know to decompile a 'do' keyword. */
    ptrdiff_t noteIndex = NewSrcNote(cx, bce, SRC_WHILE);
    if (noteIndex < 0 || Emit1(cx, bce, JSOP_NOP) < 0)
        return false;

    ptrdiff_t noteIndex2 = NewSrcNote(cx, bce, SRC_LOOPHEAD);
    if (noteIndex2 < 0)
        return false;

    /* Compile the loop body. */
    ptrdiff_t top = EmitTraceOp(cx, bce, pn->pn_left);
    if (top < 0)
        return false;

    StmtInfo stmtInfo;
    PushStatement(bce, &stmtInfo, STMT_DO_LOOP, top);
    if (!EmitTree(cx, bce, pn->pn_left))
        return false;

    /* Set loop and enclosing label update offsets, for continue. */
    ptrdiff_t off = bce->offset();
    StmtInfo *stmt = &stmtInfo;
    do {
        stmt->update = off;
    } while ((stmt = stmt->down) != NULL && stmt->type == STMT_LABEL);

    /* Compile the loop condition, now that continues know where to go. */
    if (!EmitTree(cx, bce, pn->pn_right))
        return false;

    /*
     * Since we use JSOP_IFNE for other purposes as well as for do-while
     * loops, we must store 1 + (beq - top) in the SRC_WHILE note offset,
     * and the decompiler must get that delta and decompile recursively.
     */
    ptrdiff_t beq = EmitJump(cx, bce, JSOP_IFNE, top - bce->offset());
    if (beq < 0)
        return false;

    /*
     * Be careful: We must set noteIndex2 before noteIndex in case the noteIndex
     * note gets bigger.
     */
    if (!SetSrcNoteOffset(cx, bce, noteIndex2, 0, beq - top))
        return false;
    if (!SetSrcNoteOffset(cx, bce, noteIndex, 0, 1 + (off - top)))
        return false;

    return PopStatementBCE(cx, bce);
}

static bool
EmitWhile(JSContext *cx, BytecodeEmitter *bce, ParseNode *pn, ptrdiff_t top)
{
    /*
     * Minimize bytecodes issued for one or more iterations by jumping to
     * the condition below the body and closing the loop if the condition
     * is true with a backward branch. For iteration count i:
     *
     *  i    test at the top                 test at the bottom
     *  =    ===============                 ==================
     *  0    ifeq-pass                       goto; ifne-fail
     *  1    ifeq-fail; goto; ifne-pass      goto; ifne-pass; ifne-fail
     *  2    2*(ifeq-fail; goto); ifeq-pass  goto; 2*ifne-pass; ifne-fail
     *  . . .
     *  N    N*(ifeq-fail; goto); ifeq-pass  goto; N*ifne-pass; ifne-fail
     */
    StmtInfo stmtInfo;
    PushStatement(bce, &stmtInfo, STMT_WHILE_LOOP, top);

    ptrdiff_t noteIndex = NewSrcNote(cx, bce, SRC_WHILE);
    if (noteIndex < 0)
        return false;

    ptrdiff_t jmp = EmitJump(cx, bce, JSOP_GOTO, 0);
    if (jmp < 0)
        return false;

    ptrdiff_t noteIndex2 = NewSrcNote(cx, bce, SRC_LOOPHEAD);
    if (noteIndex2 < 0)
        return false;

    top = EmitTraceOp(cx, bce, pn->pn_right);
    if (top < 0)
        return false;

    if (!EmitTree(cx, bce, pn->pn_right))
        return false;

    CHECK_AND_SET_JUMP_OFFSET_AT(cx, bce, jmp);
    if (!EmitTree(cx, bce, pn->pn_left))
        return false;

    ptrdiff_t beq = EmitJump(cx, bce, JSOP_IFNE, top - bce->offset());
    if (beq < 0)
        return false;

    /*
     * Be careful: We must set noteIndex2 before noteIndex in case the noteIndex
     * note gets bigger.
     */
    if (!SetSrcNoteOffset(cx, bce, noteIndex2, 0, beq - top))
        return false;
    if (!SetSrcNoteOffset(cx, bce, noteIndex, 0, beq - jmp))
        return false;

    return PopStatementBCE(cx, bce);
}

static bool
EmitBreak(JSContext *cx, BytecodeEmitter *bce, ParseNode *pn)
{
    StmtInfo *stmt = bce->topStmt;
    JSAtom *atom = pn->pn_atom;

    SrcNoteType noteType;
    jsatomid labelIndex;
    if (atom) {
        if (!bce->makeAtomIndex(atom, &labelIndex))
            return false;

        while (stmt->type != STMT_LABEL || stmt->label != atom)
            stmt = stmt->down;
        noteType = SRC_BREAK2LABEL;
    } else {
        labelIndex = INVALID_ATOMID;
        while (!STMT_IS_LOOP(stmt) && stmt->type != STMT_SWITCH)
            stmt = stmt->down;
        noteType = (stmt->type == STMT_SWITCH) ? SRC_SWITCHBREAK : SRC_BREAK;
    }

    return EmitGoto(cx, bce, stmt, &stmt->breaks, labelIndex, noteType) >= 0;
}

static bool
EmitContinue(JSContext *cx, BytecodeEmitter *bce, ParseNode *pn)
{
    StmtInfo *stmt = bce->topStmt;
    JSAtom *atom = pn->pn_atom;

    SrcNoteType noteType;
    jsatomid labelIndex;
    if (atom) {
        if (!bce->makeAtomIndex(atom, &labelIndex))
            return false;

        /* Find the loop statement enclosed by the matching label. */
        StmtInfo *loop = NULL;
        while (stmt->type != STMT_LABEL || stmt->label != atom) {
            if (STMT_IS_LOOP(stmt))
                loop = stmt;
            stmt = stmt->down;
        }
        stmt = loop;
        noteType = SRC_CONT2LABEL;
    } else {
        labelIndex = INVALID_ATOMID;
        while (!STMT_IS_LOOP(stmt))
            stmt = stmt->down;
        noteType = SRC_CONTINUE;
    }

    return EmitGoto(cx, bce, stmt, &stmt->continues, labelIndex, noteType) >= 0;
}

static bool
EmitReturn(JSContext *cx, BytecodeEmitter *bce, ParseNode *pn)
{
    /* Push a return value */
    if (ParseNode *pn2 = pn->pn_kid) {
        if (!EmitTree(cx, bce, pn2))
            return false;
    } else {
        if (Emit1(cx, bce, JSOP_PUSH) < 0)
            return false;
    }

    /*
     * EmitNonLocalJumpFixup may add fixup bytecode to close open try
     * blocks having finally clauses and to exit intermingled let blocks.
     * We can't simply transfer control flow to our caller in that case,
     * because we must gosub to those finally clauses from inner to outer,
     * with the correct stack pointer (i.e., after popping any with,
     * for/in, etc., slots nested inside the finally's try).
     *
     * In this case we mutate JSOP_RETURN into JSOP_SETRVAL and add an
     * extra JSOP_RETRVAL after the fixups.
     */
    ptrdiff_t top = bce->offset();

    if (Emit1(cx, bce, JSOP_RETURN) < 0)
        return false;
    if (!EmitNonLocalJumpFixup(cx, bce, NULL))
        return false;
    if (top + JSOP_RETURN_LENGTH != bce->offset()) {
        bce->base()[top] = JSOP_SETRVAL;
        if (Emit1(cx, bce, JSOP_RETRVAL) < 0)
            return false;
        if (EmitBlockChain(cx, bce) < 0)
            return false;
    }

    return true;
}

static bool
EmitStatementList(JSContext *cx, BytecodeEmitter *bce, ParseNode *pn, ptrdiff_t top)
{
    JS_ASSERT(pn->isArity(PN_LIST));

    ptrdiff_t noteIndex = -1;
    ptrdiff_t tmp = bce->offset();
    if (pn->pn_xflags & PNX_NEEDBRACES) {
        noteIndex = NewSrcNote2(cx, bce, SRC_BRACE, 0);
        if (noteIndex < 0 || Emit1(cx, bce, JSOP_NOP) < 0)
            return false;
    }

    StmtInfo stmtInfo;
    PushStatement(bce, &stmtInfo, STMT_BLOCK, top);

    ParseNode *pnchild = pn->pn_head;
    if (pn->pn_xflags & PNX_FUNCDEFS) {
        /*
         * This block contains top-level function definitions. To ensure
         * that we emit the bytecode defining them before the rest of code
         * in the block we use a separate pass over functions. During the
         * main pass later the emitter will add JSOP_NOP with source notes
         * for the function to preserve the original functions position
         * when decompiling.
         *
         * Currently this is used only for functions, as compile-as-we go
         * mode for scripts does not allow separate emitter passes.
         */
        JS_ASSERT(bce->inFunction());
        if (pn->pn_xflags & PNX_DESTRUCT) {
            /*
             * Assign the destructuring arguments before defining any
             * functions, see bug 419662.
             */
            JS_ASSERT(pnchild->isKind(PNK_SEMI));
            JS_ASSERT(pnchild->pn_kid->isKind(PNK_VAR) || pnchild->pn_kid->isKind(PNK_CONST));
            if (!EmitTree(cx, bce, pnchild))
                return false;
            pnchild = pnchild->pn_next;
        }

        for (ParseNode *pn2 = pnchild; pn2; pn2 = pn2->pn_next) {
            if (pn2->isKind(PNK_FUNCTION)) {
                if (pn2->isOp(JSOP_NOP)) {
                    if (!EmitTree(cx, bce, pn2))
                        return false;
                } else {
                    /*
                     * JSOP_DEFFUN in a top-level block with function
                     * definitions appears, for example, when "if (true)"
                     * is optimized away from "if (true) function x() {}".
                     * See bug 428424.
                     */
                    JS_ASSERT(pn2->isOp(JSOP_DEFFUN));
                }
            }
        }
    }

    for (ParseNode *pn2 = pnchild; pn2; pn2 = pn2->pn_next) {
        if (!EmitTree(cx, bce, pn2))
            return false;
    }

    if (noteIndex >= 0 && !SetSrcNoteOffset(cx, bce, (uintN)noteIndex, 0, bce->offset() - tmp))
        return false;

    return PopStatementBCE(cx, bce);
}

static bool
EmitStatement(JSContext *cx, BytecodeEmitter *bce, ParseNode *pn)
{
    JS_ASSERT(pn->isKind(PNK_SEMI));

    ParseNode *pn2 = pn->pn_kid;
    if (!pn2)
        return true;

    /*
     * Top-level or called-from-a-native JS_Execute/EvaluateScript,
     * debugger, and eval frames may need the value of the ultimate
     * expression statement as the script's result, despite the fact
     * that it appears useless to the compiler.
     *
     * API users may also set the JSOPTION_NO_SCRIPT_RVAL option when
     * calling JS_Compile* to suppress JSOP_POPV.
     */
    bool wantval;
    JSBool useful = wantval = !(bce->flags & (TCF_IN_FUNCTION | TCF_NO_SCRIPT_RVAL));

    /* Don't eliminate expressions with side effects. */
    if (!useful) {
        if (!CheckSideEffects(cx, bce, pn2, &useful))
            return false;

        /*
         * Don't eliminate apparently useless expressions if they are
         * labeled expression statements.  The tc->topStmt->update test
         * catches the case where we are nesting in EmitTree for a labeled
         * compound statement.
         */
        if (bce->topStmt &&
            bce->topStmt->type == STMT_LABEL &&
            bce->topStmt->update >= bce->offset())
        {
            useful = true;
        }
    }

    if (useful) {
        JSOp op = wantval ? JSOP_POPV : JSOP_POP;
        JS_ASSERT_IF(pn2->isKind(PNK_ASSIGN), pn2->isOp(JSOP_NOP));
#if JS_HAS_DESTRUCTURING
        if (!wantval &&
            pn2->isKind(PNK_ASSIGN) &&
            !MaybeEmitGroupAssignment(cx, bce, op, pn2, &op))
        {
            return false;
        }
#endif
        if (op != JSOP_NOP) {
            /*
             * Specialize JSOP_SETPROP to JSOP_SETMETHOD to defer or
             * avoid null closure cloning. Do this only for assignment
             * statements that are not completion values wanted by a
             * script evaluator, to ensure that the joined function
             * can't escape directly.
             */
            if (!wantval &&
                pn2->isKind(PNK_ASSIGN) &&
                pn2->pn_left->isOp(JSOP_SETPROP) &&
                pn2->pn_right->isOp(JSOP_LAMBDA) &&
                pn2->pn_right->pn_funbox->joinable())
            {
                if (!SetMethodFunction(cx, pn2->pn_right->pn_funbox, pn2->pn_left->pn_atom))
                    return false;
                pn2->pn_left->setOp(JSOP_SETMETHOD);
            }
            if (!EmitTree(cx, bce, pn2))
                return false;
            if (Emit1(cx, bce, op) < 0)
                return false;
        }
    } else if (!pn->isDirectivePrologueMember()) {
        /* Don't complain about directive prologue members; just don't emit their code. */
        bce->current->currentLine = pn2->pn_pos.begin.lineno;
        if (!ReportCompileErrorNumber(cx, bce->tokenStream(), pn2,
                                      JSREPORT_WARNING | JSREPORT_STRICT, JSMSG_USELESS_EXPR))
        {
            return false;
        }
    }

    return true;
}

static bool
EmitDelete(JSContext *cx, BytecodeEmitter *bce, ParseNode *pn)
{
    /*
     * Under ECMA 3, deleting a non-reference returns true -- but alas we
     * must evaluate the operand if it appears it might have side effects.
     */
    ParseNode *pn2 = pn->pn_kid;
    switch (pn2->getKind()) {
      case PNK_NAME:
      {
        if (!BindNameToSlot(cx, bce, pn2))
            return false;
        JSOp op = pn2->getOp();
        if (op == JSOP_FALSE) {
            if (Emit1(cx, bce, op) < 0)
                return false;
        } else {
            if (!EmitAtomOp(cx, pn2, op, bce))
                return false;
        }
        break;
      }
      case PNK_DOT:
        if (!EmitPropOp(cx, pn2, JSOP_DELPROP, bce, false))
            return false;
        break;
#if JS_HAS_XML_SUPPORT
      case PNK_DBLDOT:
        JS_ASSERT(!bce->inStrictMode());
        if (!EmitElemOp(cx, pn2, JSOP_DELDESC, bce))
            return false;
        break;
#endif
      case PNK_LB:
        if (!EmitElemOp(cx, pn2, JSOP_DELELEM, bce))
            return false;
        break;
      default:
      {
        /*
         * If useless, just emit JSOP_TRUE; otherwise convert delete foo()
         * to foo(), true (a comma expression, requiring SRC_PCDELTA).
         */
        JSBool useful = false;
        if (!CheckSideEffects(cx, bce, pn2, &useful))
            return false;

        ptrdiff_t off, noteIndex;
        if (useful) {
            JS_ASSERT_IF(pn2->isKind(PNK_LP), !(pn2->pn_xflags & PNX_SETCALL));
            if (!EmitTree(cx, bce, pn2))
                return false;
            off = bce->offset();
            noteIndex = NewSrcNote2(cx, bce, SRC_PCDELTA, 0);
            if (noteIndex < 0 || Emit1(cx, bce, JSOP_POP) < 0)
                return false;
        } else {
            off = noteIndex = -1;
        }

        if (Emit1(cx, bce, JSOP_TRUE) < 0)
            return false;
        if (noteIndex >= 0) {
            ptrdiff_t tmp = bce->offset();
            if (!SetSrcNoteOffset(cx, bce, uintN(noteIndex), 0, tmp - off))
                return false;
        }
      }
    }

    return true;
}

static bool
EmitCallOrNew(JSContext *cx, BytecodeEmitter *bce, ParseNode *pn, ptrdiff_t top)
{
    bool callop = pn->isKind(PNK_LP);

    /*
     * Emit callable invocation or operator new (constructor call) code.
     * First, emit code for the left operand to evaluate the callable or
     * constructable object expression.
     *
     * For operator new applied to other expressions than E4X ones, we emit
     * JSOP_GETPROP instead of JSOP_CALLPROP, etc. This is necessary to
     * interpose the lambda-initialized method read barrier -- see the code
     * in jsinterp.cpp for JSOP_LAMBDA followed by JSOP_{SET,INIT}PROP.
     *
     * Then (or in a call case that has no explicit reference-base
     * object) we emit JSOP_PUSH to produce the |this| slot required
     * for calls (which non-strict mode functions will box into the
     * global object).
     */
    ParseNode *pn2 = pn->pn_head;
    switch (pn2->getKind()) {
      case PNK_NAME:
        if (!EmitNameOp(cx, bce, pn2, callop))
            return false;
        break;
      case PNK_DOT:
        if (!EmitPropOp(cx, pn2, pn2->getOp(), bce, callop))
            return false;
        break;
      case PNK_LB:
        JS_ASSERT(pn2->isOp(JSOP_GETELEM));
        if (!EmitElemOp(cx, pn2, callop ? JSOP_CALLELEM : JSOP_GETELEM, bce))
            return false;
        break;
#if JS_HAS_XML_SUPPORT
      case PNK_XMLUNARY:
        JS_ASSERT(pn2->isOp(JSOP_XMLNAME));
        if (!EmitXMLName(cx, pn2, JSOP_CALLXMLNAME, bce))
            return false;
        callop = true;          /* suppress JSOP_PUSH after */
        break;
#endif
      default:
        if (!EmitTree(cx, bce, pn2))
            return false;
        callop = false;             /* trigger JSOP_PUSH after */
        break;
    }
    if (!callop && Emit1(cx, bce, JSOP_PUSH) < 0)
        return false;

    /* Remember start of callable-object bytecode for decompilation hint. */
    ptrdiff_t off = top;

    /*
     * Emit code for each argument in order, then emit the JSOP_*CALL or
     * JSOP_NEW bytecode with a two-byte immediate telling how many args
     * were pushed on the operand stack.
     */
    uintN oldflags = bce->flags;
    bce->flags &= ~TCF_IN_FOR_INIT;
    for (ParseNode *pn3 = pn2->pn_next; pn3; pn3 = pn3->pn_next) {
        if (!EmitTree(cx, bce, pn3))
            return false;
    }
    bce->flags |= oldflags & TCF_IN_FOR_INIT;
    if (NewSrcNote2(cx, bce, SRC_PCBASE, bce->offset() - off) < 0)
        return false;

    uint32 argc = pn->pn_count - 1;
    if (Emit3(cx, bce, pn->getOp(), ARGC_HI(argc), ARGC_LO(argc)) < 0)
        return false;
    CheckTypeSet(cx, bce, pn->getOp());
    if (pn->isOp(JSOP_EVAL)) {
        EMIT_UINT16_IMM_OP(JSOP_LINENO, pn->pn_pos.begin.lineno);
        if (EmitBlockChain(cx, bce) < 0)
            return false;
    }
    if (pn->pn_xflags & PNX_SETCALL) {
        if (Emit1(cx, bce, JSOP_SETCALL) < 0)
            return false;
    }
    return true;
}

static bool
EmitLogical(JSContext *cx, BytecodeEmitter *bce, ParseNode *pn)
{
    /*
     * JSOP_OR converts the operand on the stack to boolean, leaves the original
     * value on the stack and jumps if true; otherwise it falls into the next
     * bytecode, which pops the left operand and then evaluates the right operand.
     * The jump goes around the right operand evaluation.
     *
     * JSOP_AND converts the operand on the stack to boolean and jumps if false;
     * otherwise it falls into the right operand's bytecode.
     */

    if (pn->isArity(PN_BINARY)) {
        if (!EmitTree(cx, bce, pn->pn_left))
            return false;
        ptrdiff_t top = EmitJump(cx, bce, JSOP_BACKPATCH, 0);
        if (top < 0)
            return false;
        if (Emit1(cx, bce, JSOP_POP) < 0)
            return false;
        if (!EmitTree(cx, bce, pn->pn_right))
            return false;
        ptrdiff_t off = bce->offset();
        jsbytecode *pc = bce->code(top);
        CHECK_AND_SET_JUMP_OFFSET(cx, bce, pc, off - top);
        *pc = pn->getOp();
        return true;
    }

    JS_ASSERT(pn->isArity(PN_LIST));
    JS_ASSERT(pn->pn_head->pn_next->pn_next);

    /* Left-associative operator chain: avoid too much recursion. */
    ParseNode *pn2 = pn->pn_head;
    if (!EmitTree(cx, bce, pn2))
        return false;
    ptrdiff_t top = EmitJump(cx, bce, JSOP_BACKPATCH, 0);
    if (top < 0)
        return false;
    if (Emit1(cx, bce, JSOP_POP) < 0)
        return false;

    /* Emit nodes between the head and the tail. */
    ptrdiff_t jmp = top;
    while ((pn2 = pn2->pn_next)->pn_next) {
        if (!EmitTree(cx, bce, pn2))
            return false;
        ptrdiff_t off = EmitJump(cx, bce, JSOP_BACKPATCH, 0);
        if (off < 0)
            return false;
        if (Emit1(cx, bce, JSOP_POP) < 0)
            return false;
        if (!SetBackPatchDelta(cx, bce, bce->code(jmp), off - jmp))
            return false;
        jmp = off;
    }
    if (!EmitTree(cx, bce, pn2))
        return false;

    pn2 = pn->pn_head;
    ptrdiff_t off = bce->offset();
    do {
        jsbytecode *pc = bce->code(top);
        ptrdiff_t tmp = GetJumpOffset(bce, pc);
        CHECK_AND_SET_JUMP_OFFSET(cx, bce, pc, off - top);
        *pc = pn->getOp();
        top += tmp;
    } while ((pn2 = pn2->pn_next)->pn_next);

    return true;
}

static bool
EmitIncOrDec(JSContext *cx, BytecodeEmitter *bce, ParseNode *pn)
{
    /* Emit lvalue-specialized code for ++/-- operators. */
    ParseNode *pn2 = pn->pn_kid;
    JS_ASSERT(!pn2->isKind(PNK_RP));
    JSOp op = pn->getOp();
    switch (pn2->getKind()) {
      case PNK_DOT:
        if (!EmitPropIncDec(cx, pn2, op, bce))
            return false;
        break;
      case PNK_LB:
        if (!EmitElemIncDec(cx, pn2, op, bce))
            return false;
        break;
      case PNK_LP:
        if (!EmitTree(cx, bce, pn2))
            return false;
        if (NewSrcNote2(cx, bce, SRC_PCBASE, bce->offset() - pn2->pn_offset) < 0)
            return false;
        if (Emit1(cx, bce, op) < 0)
            return false;
        /*
         * This is dead code for the decompiler, don't generate
         * a decomposed version of the opcode. We do need to balance
         * the stacks in the decomposed version.
         */
        JS_ASSERT(js_CodeSpec[op].format & JOF_DECOMPOSE);
        JS_ASSERT(js_CodeSpec[op].format & JOF_ELEM);
        if (Emit1(cx, bce, (JSOp)1) < 0)
            return false;
        if (Emit1(cx, bce, JSOP_POP) < 0)
            return false;
        break;
#if JS_HAS_XML_SUPPORT
      case PNK_XMLUNARY:
        JS_ASSERT(!bce->inStrictMode());
        JS_ASSERT(pn2->isOp(JSOP_SETXMLNAME));
        if (!EmitTree(cx, bce, pn2->pn_kid))
            return false;
        if (Emit1(cx, bce, JSOP_BINDXMLNAME) < 0)
            return false;
        if (!EmitElemIncDec(cx, NULL, op, bce))
            return false;
        break;
#endif
      default:
        JS_ASSERT(pn2->isKind(PNK_NAME));
        pn2->setOp(op);
        if (!BindNameToSlot(cx, bce, pn2))
            return false;
        op = pn2->getOp();
        if (op == JSOP_CALLEE) {
            if (Emit1(cx, bce, op) < 0)
                return false;
        } else if (!pn2->pn_cookie.isFree()) {
            jsatomid atomIndex = pn2->pn_cookie.asInteger();
            EMIT_UINT16_IMM_OP(op, atomIndex);
        } else {
            JS_ASSERT(JOF_OPTYPE(op) == JOF_ATOM);
            if (js_CodeSpec[op].format & (JOF_INC | JOF_DEC)) {
                if (!EmitNameIncDec(cx, pn2, op, bce))
                    return false;
            } else {
                if (!EmitAtomOp(cx, pn2, op, bce))
                    return false;
            }
            break;
        }
        if (pn2->isConst()) {
            if (Emit1(cx, bce, JSOP_POS) < 0)
                return false;
            op = pn->getOp();
            if (!(js_CodeSpec[op].format & JOF_POST)) {
                if (Emit1(cx, bce, JSOP_ONE) < 0)
                    return false;
                op = (js_CodeSpec[op].format & JOF_INC) ? JSOP_ADD : JSOP_SUB;
                if (Emit1(cx, bce, op) < 0)
                    return false;
            }
        }
    }
    return true;
}

static bool
EmitLabel(JSContext *cx, BytecodeEmitter *bce, ParseNode *pn)
{
    /*
     * Emit a JSOP_LABEL instruction. The argument is the offset to the statement
     * following the labeled statement. This op has either a SRC_LABEL or
     * SRC_LABELBRACE source note for the decompiler.
     */
    JSAtom *atom = pn->pn_atom;

    jsatomid index;
    if (!bce->makeAtomIndex(atom, &index))
        return false;

    ParseNode *pn2 = pn->expr();
    SrcNoteType noteType = (pn2->isKind(PNK_STATEMENTLIST) ||
                            (pn2->isKind(PNK_LEXICALSCOPE) &&
                             pn2->expr()->isKind(PNK_STATEMENTLIST)))
                           ? SRC_LABELBRACE
                           : SRC_LABEL;
    ptrdiff_t noteIndex = NewSrcNote2(cx, bce, noteType, ptrdiff_t(index));
    if (noteIndex < 0)
        return false;

    ptrdiff_t top = EmitJump(cx, bce, JSOP_LABEL, 0);
    if (top < 0)
        return false;

    /* Emit code for the labeled statement. */
    StmtInfo stmtInfo;
    PushStatement(bce, &stmtInfo, STMT_LABEL, bce->offset());
    stmtInfo.label = atom;
    if (!EmitTree(cx, bce, pn2))
        return false;
    if (!PopStatementBCE(cx, bce))
        return false;

    /* Patch the JSOP_LABEL offset. */
    CHECK_AND_SET_JUMP_OFFSET_AT(cx, bce, top);

    /* If the statement was compound, emit a note for the end brace. */
    if (noteType == SRC_LABELBRACE) {
        if (NewSrcNote(cx, bce, SRC_ENDBRACE) < 0 || Emit1(cx, bce, JSOP_NOP) < 0)
            return false;
    }

    return true;
}

static bool
EmitSyntheticStatements(JSContext *cx, BytecodeEmitter *bce, ParseNode *pn, ptrdiff_t top)
{
    JS_ASSERT(pn->isArity(PN_LIST));
    StmtInfo stmtInfo;
    PushStatement(bce, &stmtInfo, STMT_SEQ, top);
    for (ParseNode *pn2 = pn->pn_head; pn2; pn2 = pn2->pn_next) {
        if (!EmitTree(cx, bce, pn2))
            return false;
    }
    return PopStatementBCE(cx, bce);
}

static bool
EmitConditionalExpression(JSContext *cx, BytecodeEmitter *bce, ParseNode *pn)
{
    /* Emit the condition, then branch if false to the else part. */
    if (!EmitTree(cx, bce, pn->pn_kid1))
        return false;
    ptrdiff_t noteIndex = NewSrcNote(cx, bce, SRC_COND);
    if (noteIndex < 0)
        return false;
    ptrdiff_t beq = EmitJump(cx, bce, JSOP_IFEQ, 0);
    if (beq < 0 || !EmitTree(cx, bce, pn->pn_kid2))
        return false;

    /* Jump around else, fixup the branch, emit else, fixup jump. */
    ptrdiff_t jmp = EmitJump(cx, bce, JSOP_GOTO, 0);
    if (jmp < 0)
        return false;
    CHECK_AND_SET_JUMP_OFFSET_AT(cx, bce, beq);

    /*
     * Because each branch pushes a single value, but our stack budgeting
     * analysis ignores branches, we now have to adjust bce->stackDepth to
     * ignore the value pushed by the first branch.  Execution will follow
     * only one path, so we must decrement bce->stackDepth.
     *
     * Failing to do this will foil code, such as let expression and block
     * code generation, which must use the stack depth to compute local
     * stack indexes correctly.
     */
    JS_ASSERT(bce->stackDepth > 0);
    bce->stackDepth--;
    if (!EmitTree(cx, bce, pn->pn_kid3))
        return false;
    CHECK_AND_SET_JUMP_OFFSET_AT(cx, bce, jmp);
    return SetSrcNoteOffset(cx, bce, noteIndex, 0, jmp - beq);
}

static bool
EmitObject(JSContext *cx, BytecodeEmitter *bce, ParseNode *pn, jsint sharpnum)
{
#if JS_HAS_DESTRUCTURING_SHORTHAND
    if (pn->pn_xflags & PNX_DESTRUCT) {
        ReportCompileErrorNumber(cx, bce->tokenStream(), pn, JSREPORT_ERROR,
                                 JSMSG_BAD_OBJECT_INIT);
        return false;
    }
#endif

    if (!bce->hasSharps() && !(pn->pn_xflags & PNX_NONCONST) && pn->pn_head &&
        bce->checkSingletonContext())
    {
        return EmitSingletonInitialiser(cx, bce, pn);
    }

    /*
     * Emit code for {p:a, '%q':b, 2:c} that is equivalent to constructing
     * a new object and in source order evaluating each property value and
     * adding the property to the object, without invoking latent setters.
     * We use the JSOP_NEWINIT and JSOP_INITELEM/JSOP_INITPROP bytecodes to
     * ignore setters and to avoid dup'ing and popping the object as each
     * property is added, as JSOP_SETELEM/JSOP_SETPROP would do.
     */
    ptrdiff_t offset = bce->next() - bce->base();
    if (!EmitNewInit(cx, bce, JSProto_Object, pn, sharpnum))
        return false;

    /*
     * Try to construct the shape of the object as we go, so we can emit a
     * JSOP_NEWOBJECT with the final shape instead.
     */
    JSObject *obj = NULL;
    if (!bce->hasSharps() && bce->compileAndGo()) {
        gc::AllocKind kind = GuessObjectGCKind(pn->pn_count);
        obj = NewBuiltinClassInstance(cx, &ObjectClass, kind);
        if (!obj)
            return false;
    }

    uintN methodInits = 0, slowMethodInits = 0;
    for (ParseNode *pn2 = pn->pn_head; pn2; pn2 = pn2->pn_next) {
        /* Emit an index for t[2] for later consumption by JSOP_INITELEM. */
        ParseNode *pn3 = pn2->pn_left;
        if (pn3->isKind(PNK_NUMBER)) {
            if (!EmitNumberOp(cx, pn3->pn_dval, bce))
                return false;
        }

        /* Emit code for the property initializer. */
        if (!EmitTree(cx, bce, pn2->pn_right))
            return false;

        JSOp op = pn2->getOp();
        if (op == JSOP_GETTER || op == JSOP_SETTER) {
            obj = NULL;
            if (Emit1(cx, bce, op) < 0)
                return false;
        }

        /* Annotate JSOP_INITELEM so we decompile 2:c and not just c. */
        if (pn3->isKind(PNK_NUMBER)) {
            obj = NULL;
            if (NewSrcNote(cx, bce, SRC_INITPROP) < 0)
                return false;
            if (Emit1(cx, bce, JSOP_INITELEM) < 0)
                return false;
        } else {
            JS_ASSERT(pn3->isKind(PNK_NAME) || pn3->isKind(PNK_STRING));
            jsatomid index;
            if (!bce->makeAtomIndex(pn3->pn_atom, &index))
                return false;

            /* Check whether we can optimize to JSOP_INITMETHOD. */
            ParseNode *init = pn2->pn_right;
            bool lambda = init->isOp(JSOP_LAMBDA);
            if (lambda)
                ++methodInits;
            if (op == JSOP_INITPROP && lambda && init->pn_funbox->joinable()) {
                obj = NULL;
                op = JSOP_INITMETHOD;
                if (!SetMethodFunction(cx, init->pn_funbox, pn3->pn_atom))
                    return JS_FALSE;
                pn2->setOp(op);
            } else {
                /*
                 * Disable NEWOBJECT on initializers that set __proto__, which has
                 * a non-standard setter on objects.
                 */
                if (pn3->pn_atom == cx->runtime->atomState.protoAtom)
                    obj = NULL;
                op = JSOP_INITPROP;
                if (lambda)
                    ++slowMethodInits;
            }

            if (obj) {
                JS_ASSERT(!obj->inDictionaryMode());
                if (!DefineNativeProperty(cx, obj, ATOM_TO_JSID(pn3->pn_atom),
                                          UndefinedValue(), NULL, NULL,
                                          JSPROP_ENUMERATE, 0, 0))
                {
                    return false;
                }
                if (obj->inDictionaryMode())
                    obj = NULL;
            }

            EMIT_INDEX_OP(op, index);
        }
    }

    if (!EmitEndInit(cx, bce, pn->pn_count))
        return false;

    if (obj) {
        /*
         * The object survived and has a predictable shape.  Update the original bytecode,
         * as long as we can do so without using a big index prefix/suffix.
         */
        ObjectBox *objbox = bce->parser->newObjectBox(obj);
        if (!objbox)
            return false;
        uintN index = bce->objectList.index(objbox);
        if (FitsWithoutBigIndex(index))
            EMIT_UINT16_IN_PLACE(offset, JSOP_NEWOBJECT, uint16(index));
    }

    return true;
}

static bool
EmitArray(JSContext *cx, BytecodeEmitter *bce, ParseNode *pn, jsint sharpnum)
{
    /*
     * Emit code for [a, b, c] that is equivalent to constructing a new
     * array and in source order evaluating each element value and adding
     * it to the array, without invoking latent setters.  We use the
     * JSOP_NEWINIT and JSOP_INITELEM bytecodes to ignore setters and to
     * avoid dup'ing and popping the array as each element is added, as
     * JSOP_SETELEM/JSOP_SETPROP would do.
     */

#if JS_HAS_GENERATORS
    if (pn->isKind(PNK_ARRAYCOMP)) {
        if (!EmitNewInit(cx, bce, JSProto_Array, pn, sharpnum))
            return false;

        /*
         * Pass the new array's stack index to the PNK_ARRAYPUSH case via
         * bce->arrayCompDepth, then simply traverse the PNK_FOR node and
         * its kids under pn2 to generate this comprehension.
         */
        JS_ASSERT(bce->stackDepth > 0);
        uintN saveDepth = bce->arrayCompDepth;
        bce->arrayCompDepth = (uint32) (bce->stackDepth - 1);
        if (!EmitTree(cx, bce, pn->pn_head))
            return false;
        bce->arrayCompDepth = saveDepth;

        /* Emit the usual op needed for decompilation. */
        if (!EmitEndInit(cx, bce, 1))
            return false;
        return true;
    }
#endif /* JS_HAS_GENERATORS */

    if (!bce->hasSharps() && !(pn->pn_xflags & PNX_NONCONST) && pn->pn_head &&
        bce->checkSingletonContext())
    {
        return EmitSingletonInitialiser(cx, bce, pn);
    }

    /* Use the slower NEWINIT for arrays in scripts containing sharps. */
    if (bce->hasSharps()) {
        if (!EmitNewInit(cx, bce, JSProto_Array, pn, sharpnum))
            return false;
    } else {
        ptrdiff_t off = EmitN(cx, bce, JSOP_NEWARRAY, 3);
        if (off < 0)
            return false;
        jsbytecode *pc = bce->code(off);
        SET_UINT24(pc, pn->pn_count);
    }

    ParseNode *pn2 = pn->pn_head;
    jsatomid atomIndex;
    for (atomIndex = 0; pn2; atomIndex++, pn2 = pn2->pn_next) {
        if (!EmitNumberOp(cx, atomIndex, bce))
            return false;
        if (pn2->isKind(PNK_COMMA) && pn2->isArity(PN_NULLARY)) {
            if (Emit1(cx, bce, JSOP_HOLE) < 0)
                return false;
        } else {
            if (!EmitTree(cx, bce, pn2))
                return false;
        }
        if (Emit1(cx, bce, JSOP_INITELEM) < 0)
            return false;
    }
    JS_ASSERT(atomIndex == pn->pn_count);

    if (pn->pn_xflags & PNX_ENDCOMMA) {
        /* Emit a source note so we know to decompile an extra comma. */
        if (NewSrcNote(cx, bce, SRC_CONTINUE) < 0)
            return false;
    }

    /*
     * Emit an op to finish the array and, secondarily, to aid in sharp
     * array cleanup (if JS_HAS_SHARP_VARS) and decompilation.
     */
    return EmitEndInit(cx, bce, atomIndex);
}

static bool
EmitUnary(JSContext *cx, BytecodeEmitter *bce, ParseNode *pn)
{
    /* Unary op, including unary +/-. */
    JSOp op = pn->getOp();
    ParseNode *pn2 = pn->pn_kid;

    JS_ASSERT(op != JSOP_XMLNAME);
    if (op == JSOP_TYPEOF && !pn2->isKind(PNK_NAME))
        op = JSOP_TYPEOFEXPR;

    uintN oldflags = bce->flags;
    bce->flags &= ~TCF_IN_FOR_INIT;
    if (!EmitTree(cx, bce, pn2))
        return false;

    bce->flags |= oldflags & TCF_IN_FOR_INIT;
    return Emit1(cx, bce, op) >= 0;
}

JSBool
frontend::EmitTree(JSContext *cx, BytecodeEmitter *bce, ParseNode *pn)
{
    ptrdiff_t top, off, tmp, jmp;
    ParseNode *pn2;
    JSAtom *atom;
    ptrdiff_t noteIndex;
    JSOp op;
    EmitLevelManager elm(bce);
    jsint sharpnum = -1;

    JS_CHECK_RECURSION(cx, return JS_FALSE);

    JSBool ok = true;
    pn->pn_offset = top = bce->offset();

    /* Emit notes to tell the current bytecode's source line number. */
    UPDATE_LINE_NUMBER_NOTES(cx, bce, pn->pn_pos.begin.lineno);

    switch (pn->getKind()) {
      case PNK_FUNCTION:
        ok = EmitFunc(cx, bce, pn);
        break;

      case PNK_ARGSBODY:
      {
        ParseNode *pnlast = pn->last();
        for (ParseNode *pn2 = pn->pn_head; pn2 != pnlast; pn2 = pn2->pn_next) {
            if (!pn2->isDefn())
                continue;
            if (!BindNameToSlot(cx, bce, pn2))
                return JS_FALSE;
            if (JOF_OPTYPE(pn2->getOp()) == JOF_QARG && bce->shouldNoteClosedName(pn2)) {
                if (!bce->closedArgs.append(pn2->pn_cookie.slot()))
                    return JS_FALSE;
            }
        }
        ok = EmitTree(cx, bce, pnlast);
        break;
      }

      case PNK_UPVARS:
        JS_ASSERT(pn->pn_names->count() != 0);
        bce->roLexdeps = pn->pn_names;
        ok = EmitTree(cx, bce, pn->pn_tree);
        bce->roLexdeps.clearMap();
        pn->pn_names.releaseMap(cx);
        break;

      case PNK_IF:
        ok = EmitIf(cx, bce, pn);
        break;

      case PNK_SWITCH:
        ok = EmitSwitch(cx, bce, pn);
        break;

      case PNK_WHILE:
        ok = EmitWhile(cx, bce, pn, top);
        break;

      case PNK_DOWHILE:
        ok = EmitDo(cx, bce, pn);
        break;

      case PNK_FOR:
        ok = EmitFor(cx, bce, pn, top);
        break;

      case PNK_BREAK:
        ok = EmitBreak(cx, bce, pn);
        break;

      case PNK_CONTINUE:
        ok = EmitContinue(cx, bce, pn);
        break;

      case PNK_WITH:
        ok = EmitWith(cx, bce, pn);
        break;

      case PNK_TRY:
        if (!EmitTry(cx, bce, pn))
            return false;
        break;

      case PNK_CATCH:
        if (!EmitCatch(cx, bce, pn))
            return false;
        break;

      case PNK_VAR:
      case PNK_CONST:
        if (!EmitVariables(cx, bce, pn, JS_FALSE, &noteIndex))
            return JS_FALSE;
        break;

      case PNK_RETURN:
        ok = EmitReturn(cx, bce, pn);
        break;

#if JS_HAS_GENERATORS
      case PNK_YIELD:
        JS_ASSERT(bce->inFunction());
        if (pn->pn_kid) {
            if (!EmitTree(cx, bce, pn->pn_kid))
                return JS_FALSE;
        } else {
            if (Emit1(cx, bce, JSOP_PUSH) < 0)
                return JS_FALSE;
        }
        if (pn->pn_hidden && NewSrcNote(cx, bce, SRC_HIDDEN) < 0)
            return JS_FALSE;
        if (Emit1(cx, bce, JSOP_YIELD) < 0)
            return JS_FALSE;
        break;
#endif

#if JS_HAS_XML_SUPPORT
      case PNK_XMLCURLYEXPR:
        JS_ASSERT(pn->isArity(PN_UNARY));
        if (!EmitTree(cx, bce, pn->pn_kid))
            return JS_FALSE;
        if (Emit1(cx, bce, pn->getOp()) < 0)
            return JS_FALSE;
        break;
#endif

      case PNK_STATEMENTLIST:
        ok = EmitStatementList(cx, bce, pn, top);
        break;

      case PNK_SEQ:
        ok = EmitSyntheticStatements(cx, bce, pn, top);
        break;

      case PNK_SEMI:
        ok = EmitStatement(cx, bce, pn);
        break;

      case PNK_COLON:
        ok = EmitLabel(cx, bce, pn);
        break;

      case PNK_COMMA:
        /*
         * Emit SRC_PCDELTA notes on each JSOP_POP between comma operands.
         * These notes help the decompiler bracket the bytecodes generated
         * from each sub-expression that follows a comma.
         */
        off = noteIndex = -1;
        for (pn2 = pn->pn_head; ; pn2 = pn2->pn_next) {
            if (!EmitTree(cx, bce, pn2))
                return JS_FALSE;
            tmp = bce->offset();
            if (noteIndex >= 0) {
                if (!SetSrcNoteOffset(cx, bce, (uintN)noteIndex, 0, tmp-off))
                    return JS_FALSE;
            }
            if (!pn2->pn_next)
                break;
            off = tmp;
            noteIndex = NewSrcNote2(cx, bce, SRC_PCDELTA, 0);
            if (noteIndex < 0 ||
                Emit1(cx, bce, JSOP_POP) < 0) {
                return JS_FALSE;
            }
        }
        break;

      case PNK_ASSIGN:
      case PNK_ADDASSIGN:
      case PNK_SUBASSIGN:
      case PNK_BITORASSIGN:
      case PNK_BITXORASSIGN:
      case PNK_BITANDASSIGN:
      case PNK_LSHASSIGN:
      case PNK_RSHASSIGN:
      case PNK_URSHASSIGN:
      case PNK_MULASSIGN:
      case PNK_DIVASSIGN:
      case PNK_MODASSIGN:
        if (!EmitAssignment(cx, bce, pn->pn_left, pn->getOp(), pn->pn_right))
            return false;
        break;

      case PNK_HOOK:
        ok = EmitConditionalExpression(cx, bce, pn);
        break;

      case PNK_OR:
      case PNK_AND:
        ok = EmitLogical(cx, bce, pn);
        break;

      case PNK_ADD:
      case PNK_SUB:
      case PNK_BITOR:
      case PNK_BITXOR:
      case PNK_BITAND:
      case PNK_STRICTEQ:
      case PNK_EQ:
      case PNK_STRICTNE:
      case PNK_NE:
      case PNK_LT:
      case PNK_LE:
      case PNK_GT:
      case PNK_GE:
      case PNK_IN:
      case PNK_INSTANCEOF:
      case PNK_LSH:
      case PNK_RSH:
      case PNK_URSH:
      case PNK_STAR:
      case PNK_DIV:
      case PNK_MOD:
        if (pn->isArity(PN_LIST)) {
            /* Left-associative operator chain: avoid too much recursion. */
            pn2 = pn->pn_head;
            if (!EmitTree(cx, bce, pn2))
                return JS_FALSE;
            op = pn->getOp();
            while ((pn2 = pn2->pn_next) != NULL) {
                if (!EmitTree(cx, bce, pn2))
                    return JS_FALSE;
                if (Emit1(cx, bce, op) < 0)
                    return JS_FALSE;
            }
        } else {
#if JS_HAS_XML_SUPPORT
            uintN oldflags;

      case PNK_DBLCOLON:
            JS_ASSERT(pn->getOp() != JSOP_XMLNAME);
            if (pn->isArity(PN_NAME)) {
                if (!EmitTree(cx, bce, pn->expr()))
                    return JS_FALSE;
                if (!EmitAtomOp(cx, pn, pn->getOp(), bce))
                    return JS_FALSE;
                break;
            }

            /*
             * Binary :: has a right operand that brackets arbitrary code,
             * possibly including a let (a = b) ... expression.  We must clear
             * TCF_IN_FOR_INIT to avoid mis-compiling such beasts.
             */
            oldflags = bce->flags;
            bce->flags &= ~TCF_IN_FOR_INIT;
#endif

            /* Binary operators that evaluate both operands unconditionally. */
            if (!EmitTree(cx, bce, pn->pn_left))
                return JS_FALSE;
            if (!EmitTree(cx, bce, pn->pn_right))
                return JS_FALSE;
#if JS_HAS_XML_SUPPORT
            bce->flags |= oldflags & TCF_IN_FOR_INIT;
#endif
            if (Emit1(cx, bce, pn->getOp()) < 0)
                return JS_FALSE;
        }
        break;

#if JS_HAS_XML_SUPPORT
      case PNK_XMLUNARY:
        if (pn->getOp() == JSOP_XMLNAME) {
            if (!EmitXMLName(cx, pn, JSOP_XMLNAME, bce))
                return false;
        } else {
            JSOp op = pn->getOp();
            JS_ASSERT(op == JSOP_BINDXMLNAME || op == JSOP_SETXMLNAME);
            uintN oldflags = bce->flags;
            bce->flags &= ~TCF_IN_FOR_INIT;
            if (!EmitTree(cx, bce, pn->pn_kid))
                return false;
            bce->flags |= oldflags & TCF_IN_FOR_INIT;
            if (Emit1(cx, bce, op) < 0)
                return false;
        }
        break;
#endif

      case PNK_THROW:
#if JS_HAS_XML_SUPPORT
      case PNK_AT:
      case PNK_DEFXMLNS:
        JS_ASSERT(pn->isArity(PN_UNARY));
        /* FALL THROUGH */
#endif
      case PNK_TYPEOF:
      case PNK_VOID:
      case PNK_NOT:
      case PNK_BITNOT:
      case PNK_POS:
      case PNK_NEG:
        ok = EmitUnary(cx, bce, pn);
        break;

      case PNK_INC:
      case PNK_DEC:
        ok = EmitIncOrDec(cx, bce, pn);
        break;

      case PNK_DELETE:
        ok = EmitDelete(cx, bce, pn);
        break;

#if JS_HAS_XML_SUPPORT
      case PNK_FILTER:
        JS_ASSERT(!bce->inStrictMode());

        if (!EmitTree(cx, bce, pn->pn_left))
            return JS_FALSE;
        jmp = EmitJump(cx, bce, JSOP_FILTER, 0);
        if (jmp < 0)
            return JS_FALSE;
        top = EmitTraceOp(cx, bce, pn->pn_right);
        if (top < 0)
            return JS_FALSE;
        if (!EmitTree(cx, bce, pn->pn_right))
            return JS_FALSE;
        CHECK_AND_SET_JUMP_OFFSET_AT(cx, bce, jmp);
        if (EmitJump(cx, bce, JSOP_ENDFILTER, top - bce->offset()) < 0)
            return JS_FALSE;

        /* Make blockChain determination quicker. */
        if (EmitBlockChain(cx, bce) < 0)
            return JS_FALSE;
        break;
#endif

      case PNK_DOT:
        /*
         * Pop a stack operand, convert it to object, get a property named by
         * this bytecode's immediate-indexed atom operand, and push its value
         * (not a reference to it).
         */
        ok = EmitPropOp(cx, pn, pn->getOp(), bce, JS_FALSE);
        break;

#if JS_HAS_XML_SUPPORT
      case PNK_DBLDOT:
        JS_ASSERT(!bce->inStrictMode());
        /* FALL THROUGH */
#endif
      case PNK_LB:
        /*
         * Pop two operands, convert the left one to object and the right one
         * to property name (atom or tagged int), get the named property, and
         * push its value.  Set the "obj" register to the result of ToObject
         * on the left operand.
         */
        ok = EmitElemOp(cx, pn, pn->getOp(), bce);
        break;

      case PNK_NEW:
      case PNK_LP:
<<<<<<< HEAD
      {
        bool callop = pn->isKind(PNK_LP);

        /*
         * Emit callable invocation or operator new (constructor call) code.
         * First, emit code for the left operand to evaluate the callable or
         * constructable object expression.
         *
         * For operator new applied to other expressions than E4X ones, we emit
         * JSOP_GETPROP instead of JSOP_CALLPROP, etc. This is necessary to
         * interpose the lambda-initialized method read barrier -- see the code
         * in jsinterp.cpp for JSOP_LAMBDA followed by JSOP_{SET,INIT}PROP.
         *
         * Then (or in a call case that has no explicit reference-base
         * object) we emit JSOP_PUSH to produce the |this| slot required
         * for calls (which non-strict mode functions will box into the
         * global object).
         */
        pn2 = pn->pn_head;
        switch (pn2->getKind()) {
          case PNK_NAME:
            if (!EmitNameOp(cx, bce, pn2, callop))
                return JS_FALSE;
            break;
          case PNK_DOT:
            if (!EmitPropOp(cx, pn2, pn2->getOp(), bce, callop))
                return JS_FALSE;
            break;
          case PNK_LB:
            JS_ASSERT(pn2->isOp(JSOP_GETELEM));
            if (!EmitElemOp(cx, pn2, callop ? JSOP_CALLELEM : JSOP_GETELEM, bce))
                return JS_FALSE;
            break;
#if JS_HAS_XML_SUPPORT
          case PNK_XMLUNARY:
            JS_ASSERT(pn2->isOp(JSOP_XMLNAME));
            if (!EmitXMLName(cx, pn2, JSOP_CALLXMLNAME, bce))
                return JS_FALSE;
            callop = true;          /* suppress JSOP_PUSH after */
            break;
#endif
          default:
            if (!EmitTree(cx, bce, pn2))
                return JS_FALSE;
            callop = false;             /* trigger JSOP_PUSH after */
            break;
        }
        if (!callop) {
            if (Emit1(cx, bce, JSOP_PUSH) < 0)
                return JS_FALSE;
            if (Emit1(cx, bce, JSOP_NOTEARG) < 0)
                return JS_FALSE;
        }

        /* Remember start of callable-object bytecode for decompilation hint. */
        off = top;

        /*
         * Emit code for each argument in order, then emit the JSOP_*CALL or
         * JSOP_NEW bytecode with a two-byte immediate telling how many args
         * were pushed on the operand stack.
         */
        uintN oldflags = bce->flags;
        bce->flags &= ~TCF_IN_FOR_INIT;
        for (pn3 = pn2->pn_next; pn3; pn3 = pn3->pn_next) {
            if (!EmitTree(cx, bce, pn3))
                return JS_FALSE;
            if (Emit1(cx, bce, JSOP_NOTEARG) < 0)
                return JS_FALSE;
        }
        bce->flags |= oldflags & TCF_IN_FOR_INIT;
        if (NewSrcNote2(cx, bce, SRC_PCBASE, bce->offset() - off) < 0)
            return JS_FALSE;

        argc = pn->pn_count - 1;
        if (Emit3(cx, bce, pn->getOp(), ARGC_HI(argc), ARGC_LO(argc)) < 0)
            return JS_FALSE;
        CheckTypeSet(cx, bce, pn->getOp());
        if (pn->isOp(JSOP_EVAL)) {
            EMIT_UINT16_IMM_OP(JSOP_LINENO, pn->pn_pos.begin.lineno);
            if (EmitBlockChain(cx, bce) < 0)
                return JS_FALSE;
        }
        if (pn->pn_xflags & PNX_SETCALL) {
            if (Emit1(cx, bce, JSOP_SETCALL) < 0)
                return JS_FALSE;
        }
=======
        ok = EmitCallOrNew(cx, bce, pn, top);
>>>>>>> e4c5f779
        break;

      case PNK_LEXICALSCOPE:
        ok = EmitLexicalScope(cx, bce, pn);
        break;

#if JS_HAS_BLOCK_SCOPE
      case PNK_LET:
        if (!EmitLet(cx, bce, pn))
            return false;
        break;
#endif /* JS_HAS_BLOCK_SCOPE */
#if JS_HAS_GENERATORS
      case PNK_ARRAYPUSH: {
        jsint slot;

        /*
         * The array object's stack index is in bce->arrayCompDepth. See below
         * under the array initialiser code generator for array comprehension
         * special casing.
         */
        if (!EmitTree(cx, bce, pn->pn_kid))
            return JS_FALSE;
        slot = AdjustBlockSlot(cx, bce, bce->arrayCompDepth);
        if (slot < 0)
            return JS_FALSE;
        EMIT_UINT16_IMM_OP(pn->getOp(), slot);
        break;
      }
#endif

      case PNK_RB:
#if JS_HAS_GENERATORS
      case PNK_ARRAYCOMP:
#endif
        ok = EmitArray(cx, bce, pn, -1);
        break;

      case PNK_RC:
        ok = EmitObject(cx, bce, pn, -1);
        break;

#if JS_HAS_SHARP_VARS
      case PNK_DEFSHARP:
        JS_ASSERT(bce->hasSharps());
        sharpnum = pn->pn_num;
        pn = pn->pn_kid;
        if (pn->isKind(PNK_RB)) {
            ok = EmitArray(cx, bce, pn, sharpnum);
            break;
        }
# if JS_HAS_GENERATORS
        if (pn->isKind(PNK_ARRAYCOMP)) {
            ok = EmitArray(cx, bce, pn, sharpnum);
            break;
        }
# endif
        if (pn->isKind(PNK_RC)) {
            ok = EmitObject(cx, bce, pn, sharpnum);
            break;
        }

        if (!EmitTree(cx, bce, pn))
            return JS_FALSE;
        EMIT_UINT16PAIR_IMM_OP(JSOP_DEFSHARP, bce->sharpSlotBase, (jsatomid) sharpnum);
        break;

      case PNK_USESHARP:
        JS_ASSERT(bce->hasSharps());
        EMIT_UINT16PAIR_IMM_OP(JSOP_USESHARP, bce->sharpSlotBase, (jsatomid) pn->pn_num);
        break;
#endif /* JS_HAS_SHARP_VARS */

      case PNK_NAME:
        /*
         * Cope with a left-over function definition that was replaced by a use
         * of a later function definition of the same name. See FunctionDef and
         * MakeDefIntoUse in Parser.cpp.
         */
        if (pn->isOp(JSOP_NOP))
            break;
        if (!EmitNameOp(cx, bce, pn, JS_FALSE))
            return JS_FALSE;
        break;

#if JS_HAS_XML_SUPPORT
      case PNK_XMLATTR:
      case PNK_XMLSPACE:
      case PNK_XMLTEXT:
      case PNK_XMLCDATA:
      case PNK_XMLCOMMENT:
        JS_ASSERT(!bce->inStrictMode());
        /* FALL THROUGH */
#endif
      case PNK_STRING:
        ok = EmitAtomOp(cx, pn, pn->getOp(), bce);
        break;

      case PNK_NUMBER:
        ok = EmitNumberOp(cx, pn->pn_dval, bce);
        break;

      case PNK_REGEXP:
        JS_ASSERT(pn->isOp(JSOP_REGEXP));
        ok = EmitIndexOp(cx, JSOP_REGEXP, bce->regexpList.index(pn->pn_objbox), bce);
        break;

#if JS_HAS_XML_SUPPORT
      case PNK_ANYNAME:
#endif
      case PNK_TRUE:
      case PNK_FALSE:
      case PNK_THIS:
      case PNK_NULL:
        if (Emit1(cx, bce, pn->getOp()) < 0)
            return JS_FALSE;
        break;

      case PNK_DEBUGGER:
        if (Emit1(cx, bce, JSOP_DEBUGGER) < 0)
            return JS_FALSE;
        break;

#if JS_HAS_XML_SUPPORT
      case PNK_XMLELEM:
      case PNK_XMLLIST:
        JS_ASSERT(!bce->inStrictMode());
        JS_ASSERT(pn->isKind(PNK_XMLLIST) || pn->pn_count != 0);

        switch (pn->pn_head ? pn->pn_head->getKind() : PNK_XMLLIST) {
          case PNK_XMLETAGO:
            JS_ASSERT(0);
            /* FALL THROUGH */
          case PNK_XMLPTAGC:
          case PNK_XMLSTAGO:
            break;
          default:
            if (Emit1(cx, bce, JSOP_STARTXML) < 0)
                return JS_FALSE;
        }

        for (pn2 = pn->pn_head; pn2; pn2 = pn2->pn_next) {
            if (pn2->isKind(PNK_XMLCURLYEXPR) && Emit1(cx, bce, JSOP_STARTXMLEXPR) < 0)
                return JS_FALSE;
            if (!EmitTree(cx, bce, pn2))
                return JS_FALSE;
            if (pn2 != pn->pn_head && Emit1(cx, bce, JSOP_ADD) < 0)
                return JS_FALSE;
        }

        if (pn->pn_xflags & PNX_XMLROOT) {
            if (pn->pn_count == 0) {
                JS_ASSERT(pn->isKind(PNK_XMLLIST));
                atom = cx->runtime->atomState.emptyAtom;
                jsatomid index;
                if (!bce->makeAtomIndex(atom, &index))
                    return JS_FALSE;
                EMIT_INDEX_OP(JSOP_STRING, index);
            }
            if (Emit1(cx, bce, pn->getOp()) < 0)
                return JS_FALSE;
        }
#ifdef DEBUG
        else
            JS_ASSERT(pn->pn_count != 0);
#endif
        break;

      case PNK_XMLPTAGC:
      case PNK_XMLSTAGO:
      case PNK_XMLETAGO:
        if (!EmitXMLTag(cx, bce, pn))
            return false;
        break;

      case PNK_XMLNAME:
        JS_ASSERT(!bce->inStrictMode());

        if (pn->isArity(PN_LIST)) {
            JS_ASSERT(pn->pn_count != 0);
            for (pn2 = pn->pn_head; pn2; pn2 = pn2->pn_next) {
                if (pn2->isKind(PNK_XMLCURLYEXPR) && Emit1(cx, bce, JSOP_STARTXMLEXPR) < 0)
                    return JS_FALSE;
                if (!EmitTree(cx, bce, pn2))
                    return JS_FALSE;
                if (pn2 != pn->pn_head && Emit1(cx, bce, JSOP_ADD) < 0)
                    return JS_FALSE;
            }
        } else {
            JS_ASSERT(pn->isArity(PN_NULLARY));
            ok = pn->isOp(JSOP_OBJECT)
                 ? EmitObjectOp(cx, pn->pn_objbox, pn->getOp(), bce)
                 : EmitAtomOp(cx, pn, pn->getOp(), bce);
        }
        break;

      case PNK_XMLPI:
        if (!EmitXMLProcessingInstruction(cx, bce, pn))
            return false;
        break;
#endif /* JS_HAS_XML_SUPPORT */

      default:
        JS_ASSERT(0);
    }

    /* bce->emitLevel == 1 means we're last on the stack, so finish up. */
    if (ok && bce->emitLevel == 1) {
        if (bce->spanDeps)
            ok = OptimizeSpanDeps(cx, bce);
        if (!UpdateLineNumberNotes(cx, bce, pn->pn_pos.end.lineno))
            return JS_FALSE;
    }

    return ok;
}

static intN
AllocSrcNote(JSContext *cx, BytecodeEmitter *bce)
{
    jssrcnote *notes = bce->notes();
    jssrcnote *newnotes;
    uintN index = bce->noteCount();
    uintN max = bce->noteLimit();

    if (index == max) {
        size_t newlength;
        if (!notes) {
            JS_ASSERT(!index && !max);
            newlength = SRCNOTE_CHUNK_LENGTH;
            newnotes = (jssrcnote *) cx->malloc_(SRCNOTE_SIZE(newlength));
        } else {
            JS_ASSERT(index <= max);
            newlength = max * 2;
            newnotes = (jssrcnote *) cx->realloc_(notes, SRCNOTE_SIZE(newlength));
        }
        if (!newnotes) {
            js_ReportOutOfMemory(cx);
            return -1;
        }
        bce->current->notes = newnotes;
        bce->current->noteLimit = newlength;
    }

    bce->current->noteCount = index + 1;
    return (intN)index;
}

intN
frontend::NewSrcNote(JSContext *cx, BytecodeEmitter *bce, SrcNoteType type)
{
    intN index, n;
    jssrcnote *sn;
    ptrdiff_t offset, delta, xdelta;

    /*
     * Claim a note slot in bce->notes() by growing it if necessary and then
     * incrementing bce->noteCount().
     */
    index = AllocSrcNote(cx, bce);
    if (index < 0)
        return -1;
    sn = &bce->notes()[index];

    /*
     * Compute delta from the last annotated bytecode's offset.  If it's too
     * big to fit in sn, allocate one or more xdelta notes and reset sn.
     */
    offset = bce->offset();
    delta = offset - bce->lastNoteOffset();
    bce->current->lastNoteOffset = offset;
    if (delta >= SN_DELTA_LIMIT) {
        do {
            xdelta = JS_MIN(delta, SN_XDELTA_MASK);
            SN_MAKE_XDELTA(sn, xdelta);
            delta -= xdelta;
            index = AllocSrcNote(cx, bce);
            if (index < 0)
                return -1;
            sn = &bce->notes()[index];
        } while (delta >= SN_DELTA_LIMIT);
    }

    /*
     * Initialize type and delta, then allocate the minimum number of notes
     * needed for type's arity.  Usually, we won't need more, but if an offset
     * does take two bytes, SetSrcNoteOffset will grow bce->notes().
     */
    SN_MAKE_NOTE(sn, type, delta);
    for (n = (intN)js_SrcNoteSpec[type].arity; n > 0; n--) {
        if (NewSrcNote(cx, bce, SRC_NULL) < 0)
            return -1;
    }
    return index;
}

intN
frontend::NewSrcNote2(JSContext *cx, BytecodeEmitter *bce, SrcNoteType type, ptrdiff_t offset)
{
    intN index;

    index = NewSrcNote(cx, bce, type);
    if (index >= 0) {
        if (!SetSrcNoteOffset(cx, bce, index, 0, offset))
            return -1;
    }
    return index;
}

intN
frontend::NewSrcNote3(JSContext *cx, BytecodeEmitter *bce, SrcNoteType type, ptrdiff_t offset1,
            ptrdiff_t offset2)
{
    intN index;

    index = NewSrcNote(cx, bce, type);
    if (index >= 0) {
        if (!SetSrcNoteOffset(cx, bce, index, 0, offset1))
            return -1;
        if (!SetSrcNoteOffset(cx, bce, index, 1, offset2))
            return -1;
    }
    return index;
}

static JSBool
GrowSrcNotes(JSContext *cx, BytecodeEmitter *bce)
{
    size_t newlength = bce->noteLimit() * 2;
    jssrcnote *newnotes = (jssrcnote *) cx->realloc_(bce->notes(), newlength);
    if (!newnotes) {
        js_ReportOutOfMemory(cx);
        return JS_FALSE;
    }
    bce->current->notes = newnotes;
    bce->current->noteLimit = newlength;
    return JS_TRUE;
}

jssrcnote *
frontend::AddToSrcNoteDelta(JSContext *cx, BytecodeEmitter *bce, jssrcnote *sn, ptrdiff_t delta)
{
    ptrdiff_t base, limit, newdelta, diff;
    intN index;

    /*
     * Called only from OptimizeSpanDeps and FinishTakingSrcNotes to add to
     * main script note deltas, and only by a small positive amount.
     */
    JS_ASSERT(bce->current == &bce->main);
    JS_ASSERT((unsigned) delta < (unsigned) SN_XDELTA_LIMIT);

    base = SN_DELTA(sn);
    limit = SN_IS_XDELTA(sn) ? SN_XDELTA_LIMIT : SN_DELTA_LIMIT;
    newdelta = base + delta;
    if (newdelta < limit) {
        SN_SET_DELTA(sn, newdelta);
    } else {
        index = sn - bce->main.notes;
        if (bce->main.noteCount == bce->main.noteLimit) {
            if (!GrowSrcNotes(cx, bce))
                return NULL;
            sn = bce->main.notes + index;
        }
        diff = bce->main.noteCount - index;
        bce->main.noteCount++;
        memmove(sn + 1, sn, SRCNOTE_SIZE(diff));
        SN_MAKE_XDELTA(sn, delta);
        sn++;
    }
    return sn;
}

static JSBool
SetSrcNoteOffset(JSContext *cx, BytecodeEmitter *bce, uintN index, uintN which, ptrdiff_t offset)
{
    jssrcnote *sn;
    ptrdiff_t diff;

    if ((jsuword)offset >= (jsuword)((ptrdiff_t)SN_3BYTE_OFFSET_FLAG << 16)) {
        ReportStatementTooLarge(cx, bce);
        return JS_FALSE;
    }

    /* Find the offset numbered which (i.e., skip exactly which offsets). */
    sn = &bce->notes()[index];
    JS_ASSERT(SN_TYPE(sn) != SRC_XDELTA);
    JS_ASSERT((intN) which < js_SrcNoteSpec[SN_TYPE(sn)].arity);
    for (sn++; which; sn++, which--) {
        if (*sn & SN_3BYTE_OFFSET_FLAG)
            sn += 2;
    }

    /* See if the new offset requires three bytes. */
    if (offset > (ptrdiff_t)SN_3BYTE_OFFSET_MASK) {
        /* Maybe this offset was already set to a three-byte value. */
        if (!(*sn & SN_3BYTE_OFFSET_FLAG)) {
            /* Losing, need to insert another two bytes for this offset. */
            index = sn - bce->notes();

            /*
             * Test to see if the source note array must grow to accommodate
             * either the first or second byte of additional storage required
             * by this 3-byte offset.
             */
            if (bce->noteCount() + 1 >= bce->noteLimit()) {
                if (!GrowSrcNotes(cx, bce))
                    return JS_FALSE;
                sn = bce->notes() + index;
            }
            bce->current->noteCount += 2;

            diff = bce->noteCount() - (index + 3);
            JS_ASSERT(diff >= 0);
            if (diff > 0)
                memmove(sn + 3, sn + 1, SRCNOTE_SIZE(diff));
        }
        *sn++ = (jssrcnote)(SN_3BYTE_OFFSET_FLAG | (offset >> 16));
        *sn++ = (jssrcnote)(offset >> 8);
    }
    *sn = (jssrcnote)offset;
    return JS_TRUE;
}

#ifdef DEBUG_notme
#define DEBUG_srcnotesize
#endif

#ifdef DEBUG_srcnotesize
#define NBINS 10
static uint32 hist[NBINS];

static void
DumpSrcNoteSizeHist()
{
    static FILE *fp;
    int i, n;

    if (!fp) {
        fp = fopen("/tmp/srcnotes.hist", "w");
        if (!fp)
            return;
        setvbuf(fp, NULL, _IONBF, 0);
    }
    fprintf(fp, "SrcNote size histogram:\n");
    for (i = 0; i < NBINS; i++) {
        fprintf(fp, "%4u %4u ", JS_BIT(i), hist[i]);
        for (n = (int) JS_HOWMANY(hist[i], 10); n > 0; --n)
            fputc('*', fp);
        fputc('\n', fp);
    }
    fputc('\n', fp);
}
#endif

/*
 * Fill in the storage at notes with prolog and main srcnotes; the space at
 * notes was allocated using the BytecodeEmitter::countFinalSourceNotes()
 * method from BytecodeEmitter.h. SO DON'T CHANGE THIS FUNCTION WITHOUT AT
 * LEAST CHECKING WHETHER BytecodeEmitter::countFinalSourceNotes() NEEDS
 * CORRESPONDING CHANGES!
 */
JSBool
frontend::FinishTakingSrcNotes(JSContext *cx, BytecodeEmitter *bce, jssrcnote *notes)
{
    uintN prologCount, mainCount, totalCount;
    ptrdiff_t offset, delta;
    jssrcnote *sn;

    JS_ASSERT(bce->current == &bce->main);

    prologCount = bce->prolog.noteCount;
    if (prologCount && bce->prolog.currentLine != bce->firstLine) {
        bce->switchToProlog();
        if (NewSrcNote2(cx, bce, SRC_SETLINE, (ptrdiff_t)bce->firstLine) < 0)
            return false;
        prologCount = bce->prolog.noteCount;
        bce->switchToMain();
    } else {
        /*
         * Either no prolog srcnotes, or no line number change over prolog.
         * We don't need a SRC_SETLINE, but we may need to adjust the offset
         * of the first main note, by adding to its delta and possibly even
         * prepending SRC_XDELTA notes to it to account for prolog bytecodes
         * that came at and after the last annotated bytecode.
         */
        offset = bce->prologOffset() - bce->prolog.lastNoteOffset;
        JS_ASSERT(offset >= 0);
        if (offset > 0 && bce->main.noteCount != 0) {
            /* NB: Use as much of the first main note's delta as we can. */
            sn = bce->main.notes;
            delta = SN_IS_XDELTA(sn)
                    ? SN_XDELTA_MASK - (*sn & SN_XDELTA_MASK)
                    : SN_DELTA_MASK - (*sn & SN_DELTA_MASK);
            if (offset < delta)
                delta = offset;
            for (;;) {
                if (!AddToSrcNoteDelta(cx, bce, sn, delta))
                    return false;
                offset -= delta;
                if (offset == 0)
                    break;
                delta = JS_MIN(offset, SN_XDELTA_MASK);
                sn = bce->main.notes;
            }
        }
    }

    mainCount = bce->main.noteCount;
    totalCount = prologCount + mainCount;
    if (prologCount)
        memcpy(notes, bce->prolog.notes, SRCNOTE_SIZE(prologCount));
    memcpy(notes + prologCount, bce->main.notes, SRCNOTE_SIZE(mainCount));
    SN_MAKE_TERMINATOR(&notes[totalCount]);

    return true;
}

static JSBool
NewTryNote(JSContext *cx, BytecodeEmitter *bce, JSTryNoteKind kind, uintN stackDepth, size_t start,
           size_t end)
{
    JS_ASSERT((uintN)(uint16)stackDepth == stackDepth);
    JS_ASSERT(start <= end);
    JS_ASSERT((size_t)(uint32)start == start);
    JS_ASSERT((size_t)(uint32)end == end);

    TryNode *tryNode = cx->tempLifoAlloc().new_<TryNode>();
    if (!tryNode) {
        js_ReportOutOfMemory(cx);
        return JS_FALSE;
    }

    tryNode->note.kind = kind;
    tryNode->note.stackDepth = (uint16)stackDepth;
    tryNode->note.start = (uint32)start;
    tryNode->note.length = (uint32)(end - start);
    tryNode->prev = bce->lastTryNode;
    bce->lastTryNode = tryNode;
    bce->ntrynotes++;
    return JS_TRUE;
}

void
frontend::FinishTakingTryNotes(BytecodeEmitter *bce, JSTryNoteArray *array)
{
    TryNode *tryNode;
    JSTryNote *tn;

    JS_ASSERT(array->length > 0 && array->length == bce->ntrynotes);
    tn = array->vector + array->length;
    tryNode = bce->lastTryNode;
    do {
        *--tn = tryNode->note;
    } while ((tryNode = tryNode->prev) != NULL);
    JS_ASSERT(tn == array->vector);
}

/*
 * Find the index of the given object for code generator.
 *
 * Since the emitter refers to each parsed object only once, for the index we
 * use the number of already indexes objects. We also add the object to a list
 * to convert the list to a fixed-size array when we complete code generation,
 * see js::CGObjectList::finish below.
 *
 * Most of the objects go to BytecodeEmitter::objectList but for regexp we use
 * a separated BytecodeEmitter::regexpList. In this way the emitted index can
 * be directly used to store and fetch a reference to a cloned RegExp object
 * that shares the same JSRegExp private data created for the object literal in
 * objbox. We need a cloned object to hold lastIndex and other direct
 * properties that should not be shared among threads sharing a precompiled
 * function or script.
 *
 * If the code being compiled is function code, allocate a reserved slot in
 * the cloned function object that shares its precompiled script with other
 * cloned function objects and with the compiler-created clone-parent. There
 * are nregexps = script->regexps()->length such reserved slots in each
 * function object cloned from fun->object. NB: during compilation, a funobj
 * slots element must never be allocated, because JSObject::allocSlot could
 * hand out one of the slots that should be given to a regexp clone.
 *
 * If the code being compiled is global code, the cloned regexp are stored in
 * fp->vars slot and to protect regexp slots from GC we set fp->nvars to
 * nregexps.
 *
 * The slots initially contain undefined or null. We populate them lazily when
 * JSOP_REGEXP is executed for the first time.
 *
 * Why clone regexp objects?  ECMA specifies that when a regular expression
 * literal is scanned, a RegExp object is created.  In the spec, compilation
 * and execution happen indivisibly, but in this implementation and many of
 * its embeddings, code is precompiled early and re-executed in multiple
 * threads, or using multiple global objects, or both, for efficiency.
 *
 * In such cases, naively following ECMA leads to wrongful sharing of RegExp
 * objects, which makes for collisions on the lastIndex property (especially
 * for global regexps) and on any ad-hoc properties.  Also, __proto__ refers to
 * the pre-compilation prototype, a pigeon-hole problem for instanceof tests.
 */
uintN
CGObjectList::index(ObjectBox *objbox)
{
    JS_ASSERT(!objbox->emitLink);
    objbox->emitLink = lastbox;
    lastbox = objbox;
    objbox->index = length++;
    return objbox->index;
}

void
CGObjectList::finish(JSObjectArray *array)
{
    JS_ASSERT(length <= INDEX_LIMIT);
    JS_ASSERT(length == array->length);

    js::HeapPtrObject *cursor = array->vector + array->length;
    ObjectBox *objbox = lastbox;
    do {
        --cursor;
        JS_ASSERT(!*cursor);
        *cursor = objbox->object;
    } while ((objbox = objbox->emitLink) != NULL);
    JS_ASSERT(cursor == array->vector);
}

void
GCConstList::finish(JSConstArray *array)
{
    JS_ASSERT(array->length == list.length());
    Value *src = list.begin(), *srcend = list.end();
    HeapValue *dst = array->vector;
    for (; src != srcend; ++src, ++dst)
        *dst = *src;
}

/*
 * We should try to get rid of offsetBias (always 0 or 1, where 1 is
 * JSOP_{NOP,POP}_LENGTH), which is used only by SRC_FOR and SRC_DECL.
 */
JS_FRIEND_DATA(JSSrcNoteSpec) js_SrcNoteSpec[] = {
    {"null",            0,      0,      0},
    {"if",              0,      0,      0},
    {"if-else",         2,      0,      1},
    {"for",             3,      1,      1},
    {"while",           1,      0,      1},
    {"continue",        0,      0,      0},
    {"decl",            1,      1,      1},
    {"pcdelta",         1,      0,      1},
    {"assignop",        0,      0,      0},
    {"cond",            1,      0,      1},
    {"brace",           1,      0,      1},
    {"hidden",          0,      0,      0},
    {"pcbase",          1,      0,     -1},
    {"label",           1,      0,      0},
    {"labelbrace",      1,      0,      0},
    {"endbrace",        0,      0,      0},
    {"break2label",     1,      0,      0},
    {"cont2label",      1,      0,      0},
    {"switch",          2,      0,      1},
    {"funcdef",         1,      0,      0},
    {"catch",           1,      0,      1},
    {"extended",       -1,      0,      0},
    {"newline",         0,      0,      0},
    {"setline",         1,      0,      0},
    {"xdelta",          0,      0,      0},
};

JS_FRIEND_API(uintN)
js_SrcNoteLength(jssrcnote *sn)
{
    uintN arity;
    jssrcnote *base;

    arity = (intN)js_SrcNoteSpec[SN_TYPE(sn)].arity;
    for (base = sn++; arity; sn++, arity--) {
        if (*sn & SN_3BYTE_OFFSET_FLAG)
            sn += 2;
    }
    return sn - base;
}

JS_FRIEND_API(ptrdiff_t)
js_GetSrcNoteOffset(jssrcnote *sn, uintN which)
{
    /* Find the offset numbered which (i.e., skip exactly which offsets). */
    JS_ASSERT(SN_TYPE(sn) != SRC_XDELTA);
    JS_ASSERT((intN) which < js_SrcNoteSpec[SN_TYPE(sn)].arity);
    for (sn++; which; sn++, which--) {
        if (*sn & SN_3BYTE_OFFSET_FLAG)
            sn += 2;
    }
    if (*sn & SN_3BYTE_OFFSET_FLAG) {
        return (ptrdiff_t)(((uint32)(sn[0] & SN_3BYTE_OFFSET_MASK) << 16)
                           | (sn[1] << 8)
                           | sn[2]);
    }
    return (ptrdiff_t)*sn;
}<|MERGE_RESOLUTION|>--- conflicted
+++ resolved
@@ -6388,8 +6388,12 @@
         callop = false;             /* trigger JSOP_PUSH after */
         break;
     }
-    if (!callop && Emit1(cx, bce, JSOP_PUSH) < 0)
-        return false;
+    if (!callop) {
+        if (Emit1(cx, bce, JSOP_PUSH) < 0)
+            return false;
+        if (Emit1(cx, bce, JSOP_NOTEARG) < 0)
+            return false;
+    }
 
     /* Remember start of callable-object bytecode for decompilation hint. */
     ptrdiff_t off = top;
@@ -6403,6 +6407,8 @@
     bce->flags &= ~TCF_IN_FOR_INIT;
     for (ParseNode *pn3 = pn2->pn_next; pn3; pn3 = pn3->pn_next) {
         if (!EmitTree(cx, bce, pn3))
+            return false;
+        if (Emit1(cx, bce, JSOP_NOTEARG) < 0)
             return false;
     }
     bce->flags |= oldflags & TCF_IN_FOR_INIT;
@@ -7277,97 +7283,7 @@
 
       case PNK_NEW:
       case PNK_LP:
-<<<<<<< HEAD
-      {
-        bool callop = pn->isKind(PNK_LP);
-
-        /*
-         * Emit callable invocation or operator new (constructor call) code.
-         * First, emit code for the left operand to evaluate the callable or
-         * constructable object expression.
-         *
-         * For operator new applied to other expressions than E4X ones, we emit
-         * JSOP_GETPROP instead of JSOP_CALLPROP, etc. This is necessary to
-         * interpose the lambda-initialized method read barrier -- see the code
-         * in jsinterp.cpp for JSOP_LAMBDA followed by JSOP_{SET,INIT}PROP.
-         *
-         * Then (or in a call case that has no explicit reference-base
-         * object) we emit JSOP_PUSH to produce the |this| slot required
-         * for calls (which non-strict mode functions will box into the
-         * global object).
-         */
-        pn2 = pn->pn_head;
-        switch (pn2->getKind()) {
-          case PNK_NAME:
-            if (!EmitNameOp(cx, bce, pn2, callop))
-                return JS_FALSE;
-            break;
-          case PNK_DOT:
-            if (!EmitPropOp(cx, pn2, pn2->getOp(), bce, callop))
-                return JS_FALSE;
-            break;
-          case PNK_LB:
-            JS_ASSERT(pn2->isOp(JSOP_GETELEM));
-            if (!EmitElemOp(cx, pn2, callop ? JSOP_CALLELEM : JSOP_GETELEM, bce))
-                return JS_FALSE;
-            break;
-#if JS_HAS_XML_SUPPORT
-          case PNK_XMLUNARY:
-            JS_ASSERT(pn2->isOp(JSOP_XMLNAME));
-            if (!EmitXMLName(cx, pn2, JSOP_CALLXMLNAME, bce))
-                return JS_FALSE;
-            callop = true;          /* suppress JSOP_PUSH after */
-            break;
-#endif
-          default:
-            if (!EmitTree(cx, bce, pn2))
-                return JS_FALSE;
-            callop = false;             /* trigger JSOP_PUSH after */
-            break;
-        }
-        if (!callop) {
-            if (Emit1(cx, bce, JSOP_PUSH) < 0)
-                return JS_FALSE;
-            if (Emit1(cx, bce, JSOP_NOTEARG) < 0)
-                return JS_FALSE;
-        }
-
-        /* Remember start of callable-object bytecode for decompilation hint. */
-        off = top;
-
-        /*
-         * Emit code for each argument in order, then emit the JSOP_*CALL or
-         * JSOP_NEW bytecode with a two-byte immediate telling how many args
-         * were pushed on the operand stack.
-         */
-        uintN oldflags = bce->flags;
-        bce->flags &= ~TCF_IN_FOR_INIT;
-        for (pn3 = pn2->pn_next; pn3; pn3 = pn3->pn_next) {
-            if (!EmitTree(cx, bce, pn3))
-                return JS_FALSE;
-            if (Emit1(cx, bce, JSOP_NOTEARG) < 0)
-                return JS_FALSE;
-        }
-        bce->flags |= oldflags & TCF_IN_FOR_INIT;
-        if (NewSrcNote2(cx, bce, SRC_PCBASE, bce->offset() - off) < 0)
-            return JS_FALSE;
-
-        argc = pn->pn_count - 1;
-        if (Emit3(cx, bce, pn->getOp(), ARGC_HI(argc), ARGC_LO(argc)) < 0)
-            return JS_FALSE;
-        CheckTypeSet(cx, bce, pn->getOp());
-        if (pn->isOp(JSOP_EVAL)) {
-            EMIT_UINT16_IMM_OP(JSOP_LINENO, pn->pn_pos.begin.lineno);
-            if (EmitBlockChain(cx, bce) < 0)
-                return JS_FALSE;
-        }
-        if (pn->pn_xflags & PNX_SETCALL) {
-            if (Emit1(cx, bce, JSOP_SETCALL) < 0)
-                return JS_FALSE;
-        }
-=======
         ok = EmitCallOrNew(cx, bce, pn, top);
->>>>>>> e4c5f779
         break;
 
       case PNK_LEXICALSCOPE:
