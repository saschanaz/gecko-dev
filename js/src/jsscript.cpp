/* -*- Mode: C++; tab-width: 8; indent-tabs-mode: nil; c-basic-offset: 4 -*-
 * vim: set ts=8 sw=4 et tw=78:
 *
 * ***** BEGIN LICENSE BLOCK *****
 * Version: MPL 1.1/GPL 2.0/LGPL 2.1
 *
 * The contents of this file are subject to the Mozilla Public License Version
 * 1.1 (the "License"); you may not use this file except in compliance with
 * the License. You may obtain a copy of the License at
 * http://www.mozilla.org/MPL/
 *
 * Software distributed under the License is distributed on an "AS IS" basis,
 * WITHOUT WARRANTY OF ANY KIND, either express or implied. See the License
 * for the specific language governing rights and limitations under the
 * License.
 *
 * The Original Code is Mozilla Communicator client code, released
 * March 31, 1998.
 *
 * The Initial Developer of the Original Code is
 * Netscape Communications Corporation.
 * Portions created by the Initial Developer are Copyright (C) 1998
 * the Initial Developer. All Rights Reserved.
 *
 * Contributor(s):
 *   Nick Fitzgerald <nfitzgerald@mozilla.com>
 *
 * Alternatively, the contents of this file may be used under the terms of
 * either of the GNU General Public License Version 2 or later (the "GPL"),
 * or the GNU Lesser General Public License Version 2.1 or later (the "LGPL"),
 * in which case the provisions of the GPL or the LGPL are applicable instead
 * of those above. If you wish to allow use of your version of this file only
 * under the terms of either the GPL or the LGPL, and not to allow others to
 * use your version of this file under the terms of the MPL, indicate your
 * decision by deleting the provisions above and replace them with the notice
 * and other provisions required by the GPL or the LGPL. If you do not delete
 * the provisions above, a recipient may use your version of this file under
 * the terms of any one of the MPL, the GPL or the LGPL.
 *
 * ***** END LICENSE BLOCK ***** */

/*
 * JS script operations.
 */
#include <string.h>
#include "jstypes.h"
#include "jsstdint.h"
#include "jsutil.h"
#include "jscrashreport.h"
#include "jsprf.h"
#include "jsapi.h"
#include "jsatom.h"
#include "jscntxt.h"
#include "jsversion.h"
#include "jsdbgapi.h"
#include "jsfun.h"
#include "jsgc.h"
#include "jsgcmark.h"
#include "jsinterp.h"
#include "jslock.h"
#include "jsnum.h"
#include "jsopcode.h"
#include "jsscope.h"
#include "jsscript.h"
#include "jstracer.h"
#if JS_HAS_XDR
#include "jsxdrapi.h"
#endif

#include "frontend/BytecodeGenerator.h"
#include "frontend/Parser.h"
#include "methodjit/MethodJIT.h"
#include "methodjit/Retcon.h"
#include "vm/Debugger.h"

#include "jsinferinlines.h"
#include "jsinterpinlines.h"
#include "jsobjinlines.h"
#include "jsscriptinlines.h"

using namespace js;
using namespace js::gc;
using namespace js::frontend;

namespace js {

BindingKind
Bindings::lookup(JSContext *cx, JSAtom *name, uintN *indexp) const
{
    if (!lastBinding)
        return NONE;

    Shape *shape =
        SHAPE_FETCH(Shape::search(cx, const_cast<Shape **>(&lastBinding), ATOM_TO_JSID(name)));
    if (!shape)
        return NONE;

    if (indexp)
        *indexp = shape->shortid();

    if (shape->getter() == GetCallArg)
        return ARGUMENT;
    if (shape->getter() == GetCallUpvar)
        return UPVAR;

    return shape->writable() ? VARIABLE : CONSTANT;
}

bool
Bindings::add(JSContext *cx, JSAtom *name, BindingKind kind)
{
    if (!ensureShape(cx))
        return false;

    /*
     * We still follow 10.2.3 of ES3 and make argument and variable properties
     * of the Call objects enumerable. ES5 reformulated all of its Clause 10 to
     * avoid objects as activations, something we should do too.
     */
    uintN attrs = JSPROP_ENUMERATE | JSPROP_PERMANENT;

    uint16 *indexp;
    PropertyOp getter;
    StrictPropertyOp setter;
    uint32 slot = CallObject::RESERVED_SLOTS;

    if (kind == ARGUMENT) {
        JS_ASSERT(nvars == 0);
        JS_ASSERT(nupvars == 0);
        indexp = &nargs;
        getter = GetCallArg;
        setter = SetCallArg;
        slot += nargs;
    } else if (kind == UPVAR) {
        indexp = &nupvars;
        getter = GetCallUpvar;
        setter = SetCallUpvar;
        slot = lastBinding->maybeSlot();
        attrs |= JSPROP_SHARED;
    } else {
        JS_ASSERT(kind == VARIABLE || kind == CONSTANT);
        JS_ASSERT(nupvars == 0);

        indexp = &nvars;
        getter = GetCallVar;
        setter = SetCallVar;
        if (kind == CONSTANT)
            attrs |= JSPROP_READONLY;
        slot += nargs + nvars;
    }

    if (*indexp == BINDING_COUNT_LIMIT) {
        JS_ReportErrorNumber(cx, js_GetErrorMessage, NULL,
                             (kind == ARGUMENT)
                             ? JSMSG_TOO_MANY_FUN_ARGS
                             : JSMSG_TOO_MANY_LOCALS);
        return false;
    }

    jsid id;
    if (!name) {
        JS_ASSERT(kind == ARGUMENT); /* destructuring */
        id = INT_TO_JSID(nargs);
    } else {
        id = ATOM_TO_JSID(name);
    }

    BaseShape base(&CallClass, NULL, BaseShape::VAROBJ, attrs, getter, setter);
    BaseShape *nbase = BaseShape::lookup(cx, base);
    if (!nbase)
        return NULL;

    Shape child(nbase, id, slot, 0, attrs, Shape::HAS_SHORTID, *indexp);

    /* Shapes in bindings cannot be dictionaries. */
    Shape *shape = lastBinding->getChildBinding(cx, child, &lastBinding);
    if (!shape)
        return false;

    JS_ASSERT(lastBinding == shape);
    ++*indexp;
    return true;
}

bool
Bindings::getLocalNameArray(JSContext *cx, Vector<JSAtom *> *namesp)
{
    JS_ASSERT(lastBinding);
    JS_ASSERT(hasLocalNames());

    Vector<JSAtom *> &names = *namesp;
    JS_ASSERT(names.empty());

    uintN n = countLocalNames();
    if (!names.growByUninitialized(n))
        return false;

#ifdef DEBUG
    JSAtom * const POISON = reinterpret_cast<JSAtom *>(0xdeadbeef);
    for (uintN i = 0; i < n; i++)
        names[i] = POISON;
#endif

    for (Shape::Range r = lastBinding; !r.empty(); r.popFront()) {
        const Shape &shape = r.front();
        uintN index = uint16(shape.shortid());

        if (shape.getter() == GetCallArg) {
            JS_ASSERT(index < nargs);
        } else if (shape.getter() == GetCallUpvar) {
            JS_ASSERT(index < nupvars);
            index += nargs + nvars;
        } else {
            JS_ASSERT(index < nvars);
            index += nargs;
        }

        if (JSID_IS_ATOM(shape.propid())) {
            names[index] = JSID_TO_ATOM(shape.propid());
        } else {
            JS_ASSERT(JSID_IS_INT(shape.propid()));
            JS_ASSERT(shape.getter() == GetCallArg);
            names[index] = NULL;
        }
    }

#ifdef DEBUG
    for (uintN i = 0; i < n; i++)
        JS_ASSERT(names[i] != POISON);
#endif

    return true;
}

const Shape *
Bindings::lastArgument() const
{
    JS_ASSERT(lastBinding);

    const js::Shape *shape = lastVariable();
    if (nvars > 0) {
        while (shape->previous() && shape->getter() != GetCallArg)
            shape = shape->previous();
    }
    return shape;
}

const Shape *
Bindings::lastVariable() const
{
    JS_ASSERT(lastBinding);

    const js::Shape *shape = lastUpvar();
    if (nupvars > 0) {
        while (shape->getter() == GetCallUpvar)
            shape = shape->previous();
    }
    return shape;
}

const Shape *
Bindings::lastUpvar() const
{
    JS_ASSERT(lastBinding);
    return lastBinding;
}

int
Bindings::sharpSlotBase(JSContext *cx)
{
    JS_ASSERT(lastBinding);
#if JS_HAS_SHARP_VARS
    if (JSAtom *name = js_Atomize(cx, "#array", 6)) {
        uintN index = uintN(-1);
        DebugOnly<BindingKind> kind = lookup(cx, name, &index);
        JS_ASSERT(kind == VARIABLE);
        return int(index);
    }
#endif
    return -1;
}

void
Bindings::makeImmutable()
{
    JS_ASSERT(lastBinding);
    JS_ASSERT(!lastBinding->inDictionary());
}

void
Bindings::trace(JSTracer *trc)
{
    if (lastBinding)
        MarkShape(trc, lastBinding, "shape");
}

#ifdef JS_CRASH_DIAGNOSTICS

void
CheckScript(JSScript *script, JSScript *prev)
{
    if (script->cookie1[0] != JS_SCRIPT_COOKIE || script->cookie2[0] != JS_SCRIPT_COOKIE) {
        crash::StackBuffer<sizeof(JSScript), 0x87> buf1(script);
        crash::StackBuffer<sizeof(JSScript), 0x88> buf2(prev);
        JS_OPT_ASSERT(false);
    }
}

<<<<<<< HEAD
void
CheckScriptOwner(JSScript *script, JSObject *owner)
{
    // JS_OPT_ASSERT(script->ownerObject == owner);
    if (owner != JS_NEW_SCRIPT && owner != JS_CACHED_SCRIPT)
        JS_OPT_ASSERT(script->compartment() == owner->compartment());
}

=======
>>>>>>> a797021a
#endif /* JS_CRASH_DIAGNOSTICS */

} /* namespace js */

#if JS_HAS_XDR

enum ScriptBits {
    NoScriptRval,
    SavedCallerFun,
    HasSharps,
    StrictModeCode,
    UsesEval,
    UsesArguments
};

static const char *
SaveScriptFilename(JSContext *cx, const char *filename);

JSBool
js_XDRScript(JSXDRState *xdr, JSScript **scriptp)
{
    JSScript *oldscript;
    JSBool ok;
    uint32 length, lineno, nslots;
    uint32 natoms, nsrcnotes, ntrynotes, nobjects, nregexps, nconsts, i;
    uint32 prologLength, version, encodedClosedCount;
    uint16 nClosedArgs = 0, nClosedVars = 0;
    uint32 nTypeSets = 0;
    JSPrincipals *principals;
    uint32 encodeable;
    JSSecurityCallbacks *callbacks;
    uint32 scriptBits = 0;

    JSContext *cx = xdr->cx;
    JSScript *script = *scriptp;
    nsrcnotes = ntrynotes = natoms = nobjects = nregexps = nconsts = 0;
    jssrcnote *notes = NULL;
    XDRScriptState *state = xdr->state;

    JS_ASSERT(state);

    /* Should not XDR scripts optimized for a single global object. */
    JS_ASSERT_IF(script, !JSScript::isValidOffset(script->globalsOffset));

    /* XDR arguments, local vars, and upvars. */
    uint16 nargs, nvars, nupvars;
#if defined(DEBUG) || defined(__GNUC__) /* quell GCC overwarning */
    nargs = nvars = nupvars = Bindings::BINDING_COUNT_LIMIT;
#endif
    uint32 argsVars, paddingUpvars;
    if (xdr->mode == JSXDR_ENCODE) {
        nargs = script->bindings.countArgs();
        nvars = script->bindings.countVars();
        nupvars = script->bindings.countUpvars();
        argsVars = (nargs << 16) | nvars;
        paddingUpvars = nupvars;
    }
    if (!JS_XDRUint32(xdr, &argsVars) || !JS_XDRUint32(xdr, &paddingUpvars))
        return false;
    if (xdr->mode == JSXDR_DECODE) {
        nargs = argsVars >> 16;
        nvars = argsVars & 0xFFFF;
        JS_ASSERT((paddingUpvars >> 16) == 0);
        nupvars = paddingUpvars & 0xFFFF;
    }
    JS_ASSERT(nargs != Bindings::BINDING_COUNT_LIMIT);
    JS_ASSERT(nvars != Bindings::BINDING_COUNT_LIMIT);
    JS_ASSERT(nupvars != Bindings::BINDING_COUNT_LIMIT);

    Bindings bindings(cx);
    uint32 nameCount = nargs + nvars + nupvars;
    if (nameCount > 0) {
        LifoAllocScope las(&cx->tempLifoAlloc());

        /*
         * To xdr the names we prefix the names with a bitmap descriptor and
         * then xdr the names as strings. For argument names (indexes below
         * nargs) the corresponding bit in the bitmap is unset when the name
         * is null. Such null names are not encoded or decoded. For variable
         * names (indexes starting from nargs) bitmap's bit is set when the
         * name is declared as const, not as ordinary var.
         * */
        uintN bitmapLength = JS_HOWMANY(nameCount, JS_BITS_PER_UINT32);
        uint32 *bitmap = cx->tempLifoAlloc().newArray<uint32>(bitmapLength);
        if (!bitmap) {
            js_ReportOutOfMemory(cx);
            return false;
        }

        Vector<JSAtom *> names(cx);
        if (xdr->mode == JSXDR_ENCODE) {
            if (!script->bindings.getLocalNameArray(cx, &names))
                return false;
            PodZero(bitmap, bitmapLength);
            for (uintN i = 0; i < nameCount; i++) {
                if (i < nargs && names[i])
                    bitmap[i >> JS_BITS_PER_UINT32_LOG2] |= JS_BIT(i & (JS_BITS_PER_UINT32 - 1));
            }
        }
        for (uintN i = 0; i < bitmapLength; ++i) {
            if (!JS_XDRUint32(xdr, &bitmap[i]))
                return false;
        }

        for (uintN i = 0; i < nameCount; i++) {
            if (i < nargs &&
                !(bitmap[i >> JS_BITS_PER_UINT32_LOG2] & JS_BIT(i & (JS_BITS_PER_UINT32 - 1))))
            {
                if (xdr->mode == JSXDR_DECODE) {
                    uint16 dummy;
                    if (!bindings.addDestructuring(cx, &dummy))
                        return false;
                } else {
                    JS_ASSERT(!names[i]);
                }
                continue;
            }

            JSAtom *name;
            if (xdr->mode == JSXDR_ENCODE)
                name = names[i];
            if (!js_XDRAtom(xdr, &name))
                return false;
            if (xdr->mode == JSXDR_DECODE) {
                BindingKind kind = (i < nargs)
                                   ? ARGUMENT
                                   : (i < uintN(nargs + nvars))
                                   ? (bitmap[i >> JS_BITS_PER_UINT32_LOG2] &
                                      JS_BIT(i & (JS_BITS_PER_UINT32 - 1))
                                      ? CONSTANT
                                      : VARIABLE)
                                   : UPVAR;
                if (!bindings.add(cx, name, kind))
                    return false;
            }
        }
    }

    if (xdr->mode == JSXDR_DECODE) {
        if (!bindings.ensureShape(cx))
            return false;
        bindings.makeImmutable();
    }

    if (xdr->mode == JSXDR_ENCODE)
        length = script->length;
    if (!JS_XDRUint32(xdr, &length))
        return JS_FALSE;

    if (xdr->mode == JSXDR_ENCODE) {
        prologLength = script->mainOffset;
        JS_ASSERT(script->getVersion() != JSVERSION_UNKNOWN);
        version = (uint32)script->getVersion() | (script->nfixed << 16);
        lineno = (uint32)script->lineno;
        nslots = (uint32)script->nslots;
        nslots = (uint32)((script->staticLevel << 16) | script->nslots);
        natoms = script->natoms;

        notes = script->notes();
        nsrcnotes = script->numNotes();

        if (JSScript::isValidOffset(script->objectsOffset))
            nobjects = script->objects()->length;
        if (JSScript::isValidOffset(script->upvarsOffset))
            JS_ASSERT(script->bindings.countUpvars() == script->upvars()->length);
        if (JSScript::isValidOffset(script->regexpsOffset))
            nregexps = script->regexps()->length;
        if (JSScript::isValidOffset(script->trynotesOffset))
            ntrynotes = script->trynotes()->length;
        if (JSScript::isValidOffset(script->constOffset))
            nconsts = script->consts()->length;

        nClosedArgs = script->nClosedArgs;
        nClosedVars = script->nClosedVars;
        encodedClosedCount = (nClosedArgs << 16) | nClosedVars;

        nTypeSets = script->nTypeSets;

        if (script->noScriptRval)
            scriptBits |= (1 << NoScriptRval);
        if (script->savedCallerFun)
            scriptBits |= (1 << SavedCallerFun);
        if (script->hasSharps)
            scriptBits |= (1 << HasSharps);
        if (script->strictModeCode)
            scriptBits |= (1 << StrictModeCode);
        if (script->usesEval)
            scriptBits |= (1 << UsesEval);
        if (script->usesArguments)
            scriptBits |= (1 << UsesArguments);
        JS_ASSERT(!script->compileAndGo);
        JS_ASSERT(!script->hasSingletons);
    }

    if (!JS_XDRUint32(xdr, &prologLength))
        return JS_FALSE;
    if (!JS_XDRUint32(xdr, &version))
        return JS_FALSE;

    /*
     * To fuse allocations, we need srcnote, atom, objects, regexp, and trynote
     * counts early.
     */
    if (!JS_XDRUint32(xdr, &natoms))
        return JS_FALSE;
    if (!JS_XDRUint32(xdr, &nsrcnotes))
        return JS_FALSE;
    if (!JS_XDRUint32(xdr, &ntrynotes))
        return JS_FALSE;
    if (!JS_XDRUint32(xdr, &nobjects))
        return JS_FALSE;
    if (!JS_XDRUint32(xdr, &nregexps))
        return JS_FALSE;
    if (!JS_XDRUint32(xdr, &nconsts))
        return JS_FALSE;
    if (!JS_XDRUint32(xdr, &encodedClosedCount))
        return JS_FALSE;
    if (!JS_XDRUint32(xdr, &nTypeSets))
        return JS_FALSE;
    if (!JS_XDRUint32(xdr, &scriptBits))
        return JS_FALSE;

    if (xdr->mode == JSXDR_DECODE) {
        nClosedArgs = encodedClosedCount >> 16;
        nClosedVars = encodedClosedCount & 0xFFFF;

        /* Note: version is packed into the 32b space with another 16b value. */
        JSVersion version_ = JSVersion(version & JS_BITMASK(16));
        JS_ASSERT((version_ & VersionFlags::FULL_MASK) == uintN(version_));
        script = JSScript::NewScript(cx, length, nsrcnotes, natoms, nobjects, nupvars,
                                     nregexps, ntrynotes, nconsts, 0, nClosedArgs,
                                     nClosedVars, nTypeSets, version_);
        if (!script)
            return JS_FALSE;

        script->bindings.transfer(cx, &bindings);
        JS_ASSERT(!script->mainOffset);
        script->mainOffset = prologLength;
        script->nfixed = uint16(version >> 16);

        /* If we know nsrcnotes, we allocated space for notes in script. */
        notes = script->notes();
        *scriptp = script;

        if (scriptBits & (1 << NoScriptRval))
            script->noScriptRval = true;
        if (scriptBits & (1 << SavedCallerFun))
            script->savedCallerFun = true;
        if (scriptBits & (1 << HasSharps))
            script->hasSharps = true;
        if (scriptBits & (1 << StrictModeCode))
            script->strictModeCode = true;
        if (scriptBits & (1 << UsesEval))
            script->usesEval = true;
        if (scriptBits & (1 << UsesArguments))
            script->usesArguments = true;
    }

    /*
     * Control hereafter must goto error on failure, in order for the
     * DECODE case to destroy script.
     */
    oldscript = xdr->script;

    AutoScriptUntrapper untrapper;
    if (xdr->mode == JSXDR_ENCODE && !untrapper.untrap(cx, script))
        goto error;

    xdr->script = script;
    ok = JS_XDRBytes(xdr, (char *)script->code, length * sizeof(jsbytecode));

    if (!ok)
        goto error;

    if (!JS_XDRBytes(xdr, (char *)notes, nsrcnotes * sizeof(jssrcnote)) ||
        !JS_XDRUint32(xdr, &lineno) ||
        !JS_XDRUint32(xdr, &nslots)) {
        goto error;
    }

    if (xdr->mode == JSXDR_DECODE && state->filename) {
        if (!state->filenameSaved) {
            const char *filename = state->filename;
            filename = SaveScriptFilename(xdr->cx, filename);
            xdr->cx->free_((void *) state->filename);
            state->filename = filename;
            state->filenameSaved = true;
            if (!filename)
                goto error;
        }
        script->filename = state->filename;
    }

    JS_ASSERT_IF(xdr->mode == JSXDR_ENCODE, state->filename == script->filename);

    callbacks = JS_GetSecurityCallbacks(cx);
    if (xdr->mode == JSXDR_ENCODE) {
        principals = script->principals;
        encodeable = callbacks && callbacks->principalsTranscoder;
        if (!JS_XDRUint32(xdr, &encodeable))
            goto error;
        if (encodeable &&
            !callbacks->principalsTranscoder(xdr, &principals)) {
            goto error;
        }
    } else {
        if (!JS_XDRUint32(xdr, &encodeable))
            goto error;
        if (encodeable) {
            if (!(callbacks && callbacks->principalsTranscoder)) {
                JS_ReportErrorNumber(cx, js_GetErrorMessage, NULL,
                                     JSMSG_CANT_DECODE_PRINCIPALS);
                goto error;
            }
            if (!callbacks->principalsTranscoder(xdr, &principals))
                goto error;
            script->principals = principals;
        }
    }

    if (xdr->mode == JSXDR_DECODE) {
        script->lineno = (uintN)lineno;
        script->nslots = (uint16)nslots;
        script->staticLevel = (uint16)(nslots >> 16);
    }

    for (i = 0; i != natoms; ++i) {
        if (!js_XDRAtom(xdr, &script->atoms[i]))
            goto error;
    }

    /*
     * Here looping from 0-to-length to xdr objects is essential. It ensures
     * that block objects from the script->objects array will be written and
     * restored in the outer-to-inner order. js_XDRBlockObject relies on this
     * to restore the parent chain.
     */
    for (i = 0; i != nobjects; ++i) {
        JSObject **objp = &script->objects()->vector[i];
        uint32 isBlock;
        if (xdr->mode == JSXDR_ENCODE) {
            Class *clasp = (*objp)->getClass();
            JS_ASSERT(clasp == &FunctionClass ||
                      clasp == &BlockClass);
            isBlock = (clasp == &BlockClass) ? 1 : 0;
        }
        if (!JS_XDRUint32(xdr, &isBlock))
            goto error;
        if (isBlock == 0) {
            if (!js_XDRFunctionObject(xdr, objp))
                goto error;
        } else {
            JS_ASSERT(isBlock == 1);
            if (!js_XDRBlockObject(xdr, objp))
                goto error;
        }
    }
    for (i = 0; i != nupvars; ++i) {
        if (!JS_XDRUint32(xdr, reinterpret_cast<uint32 *>(&script->upvars()->vector[i])))
            goto error;
    }
    for (i = 0; i != nregexps; ++i) {
        if (!js_XDRRegExpObject(xdr, &script->regexps()->vector[i]))
            goto error;
    }
    for (i = 0; i != nClosedArgs; ++i) {
        if (!JS_XDRUint32(xdr, &script->closedSlots[i]))
            goto error;
    }
    for (i = 0; i != nClosedVars; ++i) {
        if (!JS_XDRUint32(xdr, &script->closedSlots[nClosedArgs + i]))
            goto error;
    }

    if (ntrynotes != 0) {
        /*
         * We combine tn->kind and tn->stackDepth when serializing as XDR is not
         * efficient when serializing small integer types.
         */
        JSTryNote *tn, *tnfirst;
        uint32 kindAndDepth;
        JS_STATIC_ASSERT(sizeof(tn->kind) == sizeof(uint8));
        JS_STATIC_ASSERT(sizeof(tn->stackDepth) == sizeof(uint16));

        tnfirst = script->trynotes()->vector;
        JS_ASSERT(script->trynotes()->length == ntrynotes);
        tn = tnfirst + ntrynotes;
        do {
            --tn;
            if (xdr->mode == JSXDR_ENCODE) {
                kindAndDepth = ((uint32)tn->kind << 16)
                               | (uint32)tn->stackDepth;
            }
            if (!JS_XDRUint32(xdr, &kindAndDepth) ||
                !JS_XDRUint32(xdr, &tn->start) ||
                !JS_XDRUint32(xdr, &tn->length)) {
                goto error;
            }
            if (xdr->mode == JSXDR_DECODE) {
                tn->kind = (uint8)(kindAndDepth >> 16);
                tn->stackDepth = (uint16)kindAndDepth;
            }
        } while (tn != tnfirst);
    }

    for (i = 0; i != nconsts; ++i) {
        if (!JS_XDRValue(xdr, &script->consts()->vector[i]))
            goto error;
    }

    xdr->script = oldscript;
    return JS_TRUE;

  error:
    if (xdr->mode == JSXDR_DECODE)
        *scriptp = NULL;
    xdr->script = oldscript;
    return JS_FALSE;
}

#endif /* JS_HAS_XDR */

bool
JSPCCounters::init(JSContext *cx, size_t numBytecodes)
{
    this->numBytecodes = numBytecodes;
    size_t nbytes = sizeof(*counts) * numBytecodes * NUM_COUNTERS;
    counts = (double*) cx->calloc_(nbytes);
    if (!counts)
        return false;
    return true;
}

void
JSPCCounters::destroy(JSContext *cx)
{
    if (counts) {
        cx->free_(counts);
        counts = NULL;
    }
}

/*
 * Shared script filename management.
 */

static const char *
SaveScriptFilename(JSContext *cx, const char *filename)
{
    JSCompartment *comp = cx->compartment;

    ScriptFilenameTable::AddPtr p = comp->scriptFilenameTable.lookupForAdd(filename);
    if (!p) {
        size_t size = offsetof(ScriptFilenameEntry, filename) + strlen(filename) + 1;
        ScriptFilenameEntry *entry = (ScriptFilenameEntry *) cx->malloc_(size);
        if (!entry)
            return NULL;
        entry->marked = false;
        strcpy(entry->filename, filename);

        if (!comp->scriptFilenameTable.add(p, entry)) {
            Foreground::free_(entry);
            JS_ReportOutOfMemory(cx);
            return NULL;
        }
    }

    return (*p)->filename;
}

/*
 * Back up from a saved filename by its offset within its hash table entry.
 */
#define FILENAME_TO_SFE(fn) \
    ((ScriptFilenameEntry *) ((fn) - offsetof(ScriptFilenameEntry, filename)))

void
js_MarkScriptFilename(const char *filename)
{
    ScriptFilenameEntry *sfe = FILENAME_TO_SFE(filename);
    sfe->marked = true;
}

void
js_SweepScriptFilenames(JSCompartment *comp)
{
    ScriptFilenameTable &table = comp->scriptFilenameTable;
    for (ScriptFilenameTable::Enum e(table); !e.empty(); e.popFront()) {
        ScriptFilenameEntry *entry = e.front();
        if (entry->marked) {
            entry->marked = false;
        } else if (!comp->rt->gcKeepAtoms) {
            Foreground::free_(entry);
            e.removeFront();
        }
    }
}

/*
 * JSScript data structures memory alignment:
 *
 * JSScript
 * JSObjectArray    script objects' descriptor if JSScript.objectsOffset != 0,
 *                    use script->objects() to access it.
 * JSObjectArray    script regexps' descriptor if JSScript.regexpsOffset != 0,
 *                    use script->regexps() to access it.
 * JSTryNoteArray   script try notes' descriptor if JSScript.tryNotesOffset
 *                    != 0, use script->trynotes() to access it.
 * JSAtom *a[]      array of JSScript.natoms atoms pointed by
 *                    JSScript.atoms if any.
 * JSObject *o[]    array of script->objects()->length objects if any
 *                    pointed by script->objects()->vector.
 * JSObject *r[]    array of script->regexps()->length regexps if any
 *                    pointed by script->regexps()->vector.
 * JSTryNote t[]    array of script->trynotes()->length try notes if any
 *                    pointed by script->trynotes()->vector.
 * jsbytecode b[]   script bytecode pointed by JSScript.code.
 * jssrcnote  s[]   script source notes, use script->notes() to access it
 *
 * The alignment avoids gaps between entries as alignment requirement for each
 * subsequent structure or array is the same or divides the alignment
 * requirement for the previous one.
 *
 * The followings asserts checks that assuming that the alignment requirement
 * for JSObjectArray and JSTryNoteArray are sizeof(void *) and for JSTryNote
 * it is sizeof(uint32) as the structure consists of 3 uint32 fields.
 */
JS_STATIC_ASSERT(sizeof(JSScript) % sizeof(void *) == 0);
JS_STATIC_ASSERT(sizeof(JSObjectArray) % sizeof(void *) == 0);
JS_STATIC_ASSERT(sizeof(JSTryNoteArray) == sizeof(JSObjectArray));
JS_STATIC_ASSERT(sizeof(JSAtom *) == sizeof(JSObject *));
JS_STATIC_ASSERT(sizeof(JSObject *) % sizeof(uint32) == 0);
JS_STATIC_ASSERT(sizeof(JSTryNote) == 3 * sizeof(uint32));
JS_STATIC_ASSERT(sizeof(uint32) % sizeof(jsbytecode) == 0);
JS_STATIC_ASSERT(sizeof(jsbytecode) % sizeof(jssrcnote) == 0);

/*
 * Check that uint8 offsets is enough to reach any optional array allocated
 * after JSScript. For that we check that the maximum possible offset for
 * JSConstArray, that last optional array, still fits 1 byte and do not
 * coincide with INVALID_OFFSET.
 */
JS_STATIC_ASSERT(sizeof(JSObjectArray) +
                 sizeof(JSUpvarArray) +
                 sizeof(JSObjectArray) +
                 sizeof(JSTryNoteArray) +
                 sizeof(js::GlobalSlotArray)
                 < JSScript::INVALID_OFFSET);
JS_STATIC_ASSERT(JSScript::INVALID_OFFSET <= 255);

JSScript *
JSScript::NewScript(JSContext *cx, uint32 length, uint32 nsrcnotes, uint32 natoms,
                    uint32 nobjects, uint32 nupvars, uint32 nregexps,
                    uint32 ntrynotes, uint32 nconsts, uint32 nglobals,
                    uint16 nClosedArgs, uint16 nClosedVars, uint32 nTypeSets, JSVersion version)
{
    size_t size = sizeof(JSAtom *) * natoms;
    if (nobjects != 0)
        size += sizeof(JSObjectArray) + nobjects * sizeof(JSObject *);
    if (nupvars != 0)
        size += sizeof(JSUpvarArray) + nupvars * sizeof(uint32);
    if (nregexps != 0)
        size += sizeof(JSObjectArray) + nregexps * sizeof(JSObject *);
    if (ntrynotes != 0)
        size += sizeof(JSTryNoteArray) + ntrynotes * sizeof(JSTryNote);
    if (nglobals != 0)
        size += sizeof(GlobalSlotArray) + nglobals * sizeof(GlobalSlotArray::Entry);
    uint32 totalClosed = nClosedArgs + nClosedVars;
    if (totalClosed != 0)
        size += totalClosed * sizeof(uint32);

    /*
     * To esnure jsval alignment for the const array we place it immediately
     * after JSSomethingArray structs as their sizes all divide sizeof(jsval).
     * This works as long as the data itself is allocated with proper
     * alignment which we ensure below.
     */
    JS_STATIC_ASSERT(sizeof(JSObjectArray) % sizeof(jsval) == 0);
    JS_STATIC_ASSERT(sizeof(JSUpvarArray) % sizeof(jsval) == 0);
    JS_STATIC_ASSERT(sizeof(JSTryNoteArray) % sizeof(jsval) == 0);
    JS_STATIC_ASSERT(sizeof(GlobalSlotArray) % sizeof(jsval) == 0);
    JS_STATIC_ASSERT(sizeof(JSConstArray) % sizeof(jsval) == 0);
    if (nconsts != 0)
        size += sizeof(JSConstArray) + nconsts * sizeof(Value);

    size += length * sizeof(jsbytecode) + nsrcnotes * sizeof(jssrcnote);

    uint8 *data = NULL;
#if JS_SCRIPT_INLINE_DATA_LIMIT
    if (size <= JS_SCRIPT_INLINE_DATA_LIMIT) {
        /*
         * Check that if inlineData is big enough to store const values, we
         * can do that without any special alignment requirements given that
         * the script as a GC thing is always aligned on Cell::CellSize.
         */
        JS_STATIC_ASSERT(Cell::CellSize % sizeof(Value) == 0);
        JS_STATIC_ASSERT(JS_SCRIPT_INLINE_DATA_LIMIT < sizeof(Value) ||
                         offsetof(JSScript, inlineData) % sizeof(Value) == 0);
    } else
#endif
    {
        /*
         * We assume that calloc aligns on sizeof(Value) if the size we ask to
         * allocate divides sizeof(Value).
         */
        JS_STATIC_ASSERT(sizeof(Value) == sizeof(jsdouble));
        data = static_cast<uint8 *>(cx->calloc_(JS_ROUNDUP(size, sizeof(Value))));
        if (!data)
            return NULL;
    }

    JSScript *script = js_NewGCScript(cx);
    if (!script) {
        Foreground::free_(data);
        return NULL;
    }

    PodZero(script);
#ifdef JS_CRASH_DIAGNOSTICS
    script->cookie1[0] = script->cookie2[0] = JS_SCRIPT_COOKIE;
#endif
#if JS_SCRIPT_INLINE_DATA_LIMIT
    if (!data)
        data = script->inlineData;
#endif
    script->data  = data;
    script->length = length;
    script->version = version;
    new (&script->bindings) Bindings(cx);

    if (cx->hasRunOption(JSOPTION_PCCOUNT))
        (void) script->pcCounters.init(cx, length);

    uint8 *cursor = data;
    if (nobjects != 0) {
        script->objectsOffset = (uint8)(cursor - data);
        cursor += sizeof(JSObjectArray);
    } else {
        script->objectsOffset = JSScript::INVALID_OFFSET;
    }
    if (nupvars != 0) {
        script->upvarsOffset = (uint8)(cursor - data);
        cursor += sizeof(JSUpvarArray);
    } else {
        script->upvarsOffset = JSScript::INVALID_OFFSET;
    }
    if (nregexps != 0) {
        script->regexpsOffset = (uint8)(cursor - data);
        cursor += sizeof(JSObjectArray);
    } else {
        script->regexpsOffset = JSScript::INVALID_OFFSET;
    }
    if (ntrynotes != 0) {
        script->trynotesOffset = (uint8)(cursor - data);
        cursor += sizeof(JSTryNoteArray);
    } else {
        script->trynotesOffset = JSScript::INVALID_OFFSET;
    }
    if (nglobals != 0) {
        script->globalsOffset = (uint8)(cursor - data);
        cursor += sizeof(GlobalSlotArray);
    } else {
        script->globalsOffset = JSScript::INVALID_OFFSET;
    }
    JS_ASSERT(cursor - data < 0xFF);
    if (nconsts != 0) {
        script->constOffset = (uint8)(cursor - data);
        cursor += sizeof(JSConstArray);
    } else {
        script->constOffset = JSScript::INVALID_OFFSET;
    }

    JS_STATIC_ASSERT(sizeof(JSObjectArray) +
                     sizeof(JSUpvarArray) +
                     sizeof(JSObjectArray) +
                     sizeof(JSTryNoteArray) +
                     sizeof(GlobalSlotArray) < 0xFF);


    if (nconsts != 0) {
        JS_ASSERT(reinterpret_cast<jsuword>(cursor) % sizeof(jsval) == 0);
        script->consts()->length = nconsts;
        script->consts()->vector = reinterpret_cast<Value *>(cursor);
        cursor += nconsts * sizeof(script->consts()->vector[0]);
    }

    if (natoms != 0) {
        script->natoms = natoms;
        script->atoms = reinterpret_cast<JSAtom **>(cursor);
        cursor += natoms * sizeof(script->atoms[0]);
    }

    if (nobjects != 0) {
        script->objects()->length = nobjects;
        script->objects()->vector = reinterpret_cast<JSObject **>(cursor);
        cursor += nobjects * sizeof(script->objects()->vector[0]);
    }

    if (nregexps != 0) {
        script->regexps()->length = nregexps;
        script->regexps()->vector = reinterpret_cast<JSObject **>(cursor);
        cursor += nregexps * sizeof(script->regexps()->vector[0]);
    }

    if (ntrynotes != 0) {
        script->trynotes()->length = ntrynotes;
        script->trynotes()->vector = reinterpret_cast<JSTryNote *>(cursor);
        size_t vectorSize = ntrynotes * sizeof(script->trynotes()->vector[0]);
#ifdef DEBUG
        memset(cursor, 0, vectorSize);
#endif
        cursor += vectorSize;
    }

    if (nglobals != 0) {
        script->globals()->length = nglobals;
        script->globals()->vector = reinterpret_cast<GlobalSlotArray::Entry *>(cursor);
        cursor += nglobals * sizeof(script->globals()->vector[0]);
    }

    if (totalClosed != 0) {
        script->nClosedArgs = nClosedArgs;
        script->nClosedVars = nClosedVars;
        script->closedSlots = reinterpret_cast<uint32 *>(cursor);
        cursor += totalClosed * sizeof(uint32);
    }

    JS_ASSERT(nTypeSets <= UINT16_MAX);
    script->nTypeSets = uint16(nTypeSets);

    /*
     * NB: We allocate the vector of uint32 upvar cookies after all vectors of
     * pointers, to avoid misalignment on 64-bit platforms. See bug 514645.
     */
    if (nupvars != 0) {
        script->upvars()->length = nupvars;
        script->upvars()->vector = reinterpret_cast<UpvarCookie *>(cursor);
        cursor += nupvars * sizeof(script->upvars()->vector[0]);
    }

    script->code = (jsbytecode *)cursor;
    JS_ASSERT(cursor + length * sizeof(jsbytecode) + nsrcnotes * sizeof(jssrcnote) == data + size);

#ifdef DEBUG
    script->id_ = 0;
#endif

    JS_ASSERT(script->getVersion() == version);
    return script;
}

JSScript *
JSScript::NewScriptFromCG(JSContext *cx, CodeGenerator *cg)
{
    uint32 mainLength, prologLength, nsrcnotes, nfixed;
    JSScript *script;
    const char *filename;
    JSFunction *fun;

    /* The counts of indexed things must be checked during code generation. */
    JS_ASSERT(cg->atomIndices->count() <= INDEX_LIMIT);
    JS_ASSERT(cg->objectList.length <= INDEX_LIMIT);
    JS_ASSERT(cg->regexpList.length <= INDEX_LIMIT);

    mainLength = CG_OFFSET(cg);
    prologLength = CG_PROLOG_OFFSET(cg);

    if (!cg->bindings.ensureShape(cx))
        return NULL;

    CG_COUNT_FINAL_SRCNOTES(cg, nsrcnotes);
    uint16 nClosedArgs = uint16(cg->closedArgs.length());
    JS_ASSERT(nClosedArgs == cg->closedArgs.length());
    uint16 nClosedVars = uint16(cg->closedVars.length());
    JS_ASSERT(nClosedVars == cg->closedVars.length());
    size_t upvarIndexCount = cg->upvarIndices.hasMap() ? cg->upvarIndices->count() : 0;
    script = NewScript(cx, prologLength + mainLength, nsrcnotes,
                       cg->atomIndices->count(), cg->objectList.length,
                       upvarIndexCount, cg->regexpList.length,
                       cg->ntrynotes, cg->constList.length(),
                       cg->globalUses.length(), nClosedArgs, nClosedVars,
                       cg->typesetCount, cg->version());
    if (!script)
        return NULL;

    cg->bindings.makeImmutable();

    JS_ASSERT(script->mainOffset == 0);
    script->mainOffset = prologLength;
    memcpy(script->code, CG_PROLOG_BASE(cg), prologLength * sizeof(jsbytecode));
    memcpy(script->main(), CG_BASE(cg), mainLength * sizeof(jsbytecode));
    nfixed = cg->inFunction()
             ? cg->bindings.countVars()
             : cg->sharpSlots();
    JS_ASSERT(nfixed < SLOTNO_LIMIT);
    script->nfixed = (uint16) nfixed;
    js_InitAtomMap(cx, cg->atomIndices.getMap(), script->atoms);

    filename = cg->parser->tokenStream.getFilename();
    if (filename) {
        script->filename = SaveScriptFilename(cx, filename);
        if (!script->filename)
            return NULL;
    }
    script->lineno = cg->firstLine;
    if (script->nfixed + cg->maxStackDepth >= JS_BIT(16)) {
        ReportCompileErrorNumber(cx, CG_TS(cg), NULL, JSREPORT_ERROR, JSMSG_NEED_DIET, "script");
        return NULL;
    }
    script->nslots = script->nfixed + cg->maxStackDepth;
    script->staticLevel = uint16(cg->staticLevel);
    script->principals = cg->parser->principals;
    if (script->principals)
        JSPRINCIPALS_HOLD(cx, script->principals);

    script->sourceMap = (jschar *) cg->parser->tokenStream.releaseSourceMap();

    if (!FinishTakingSrcNotes(cx, cg, script->notes()))
        return NULL;
    if (cg->ntrynotes != 0)
        FinishTakingTryNotes(cg, script->trynotes());
    if (cg->objectList.length != 0)
        cg->objectList.finish(script->objects());
    if (cg->regexpList.length != 0)
        cg->regexpList.finish(script->regexps());
    if (cg->constList.length() != 0)
        cg->constList.finish(script->consts());
    if (cg->flags & TCF_NO_SCRIPT_RVAL)
        script->noScriptRval = true;
    if (cg->hasSharps())
        script->hasSharps = true;
    if (cg->flags & TCF_STRICT_MODE_CODE)
        script->strictModeCode = true;
    if (cg->flags & TCF_COMPILE_N_GO) {
        script->compileAndGo = true;
        const StackFrame *fp = cg->parser->callerFrame;
        if (fp && fp->isFunctionFrame())
            script->savedCallerFun = true;
    }
    if (cg->callsEval())
        script->usesEval = true;
    if (cg->flags & TCF_FUN_USES_ARGUMENTS)
        script->usesArguments = true;
    if (cg->flags & TCF_HAS_SINGLETONS)
        script->hasSingletons = true;

    if (cg->hasUpvarIndices()) {
        JS_ASSERT(cg->upvarIndices->count() <= cg->upvarMap.length());
        memcpy(script->upvars()->vector, cg->upvarMap.begin(),
               cg->upvarIndices->count() * sizeof(cg->upvarMap[0]));
        cg->upvarIndices->clear();
        cg->upvarMap.clear();
    }

    if (cg->globalUses.length()) {
        memcpy(script->globals()->vector, &cg->globalUses[0],
               cg->globalUses.length() * sizeof(GlobalSlotArray::Entry));
    }

    if (script->nClosedArgs)
        memcpy(script->closedSlots, &cg->closedArgs[0], script->nClosedArgs * sizeof(uint32));
    if (script->nClosedVars) {
        memcpy(&script->closedSlots[script->nClosedArgs], &cg->closedVars[0],
               script->nClosedVars * sizeof(uint32));
    }

    script->bindings.transfer(cx, &cg->bindings);

    fun = NULL;
    if (cg->inFunction()) {
        /*
         * We initialize fun->script() to be the script constructed above
         * so that the debugger has a valid fun->script().
         */
        fun = cg->fun();
        JS_ASSERT(fun->isInterpreted());
        JS_ASSERT(!fun->script());
#ifdef DEBUG
        if (JSScript::isValidOffset(script->upvarsOffset))
            JS_ASSERT(script->upvars()->length == script->bindings.countUpvars());
        else
            JS_ASSERT(script->bindings.countUpvars() == 0);
#endif
        if (cg->flags & TCF_FUN_HEAVYWEIGHT)
            fun->flags |= JSFUN_HEAVYWEIGHT;

        /*
         * Mark functions which will only be executed once as singletons.
         * Skip this for flat closures, which must be copied on executing.
         */
        bool singleton =
            cx->typeInferenceEnabled() &&
            cg->parent &&
            cg->parent->compiling() &&
            cg->parent->asCodeGenerator()->checkSingletonContext() &&
            !fun->isFlatClosure();

        if (!script->typeSetFunction(cx, fun, singleton))
            return NULL;

        fun->setScript(script);
        script->u.globalObject = fun->getParent() ? fun->getParent()->getGlobal() : NULL;
    } else {
        /*
         * Initialize script->object, if necessary, so that the debugger has a
         * valid holder object.
         */
        if (cg->flags & TCF_NEED_SCRIPT_GLOBAL)
            script->u.globalObject = GetCurrentGlobal(cx);
    }

    /* Tell the debugger about this compiled script. */
    js_CallNewScriptHook(cx, script, fun);
    if (!cg->parent) {
        GlobalObject *compileAndGoGlobal = NULL;
        if (script->compileAndGo) {
            compileAndGoGlobal = script->u.globalObject;
            if (!compileAndGoGlobal)
                compileAndGoGlobal = cg->scopeChain()->getGlobal();
        }
        Debugger::onNewScript(cx, script, compileAndGoGlobal);
    }

    return script;
}

size_t
JSScript::dataSize()
{
#if JS_SCRIPT_INLINE_DATA_LIMIT
    if (data == inlineData)
        return 0;
#endif

    uint8 *dataEnd = code + length * sizeof(jsbytecode) + numNotes() * sizeof(jssrcnote);
    JS_ASSERT(dataEnd >= data);
    return dataEnd - data;
}

size_t
JSScript::dataSize(JSUsableSizeFun usf)
{
#if JS_SCRIPT_INLINE_DATA_LIMIT
    if (data == inlineData)
        return 0;
#endif

    size_t usable = usf(data);
    return usable ? usable : dataSize();
}

/*
 * Nb: srcnotes are variable-length.  This function computes the number of
 * srcnote *slots*, which may be greater than the number of srcnotes.
 */
uint32
JSScript::numNotes()
{
    jssrcnote *sn;
    jssrcnote *notes_ = notes();
    for (sn = notes_; !SN_IS_TERMINATOR(sn); sn = SN_NEXT(sn))
        continue;
    return sn - notes_ + 1;    /* +1 for the terminator */
}

JS_FRIEND_API(void)
js_CallNewScriptHook(JSContext *cx, JSScript *script, JSFunction *fun)
{
    JS_ASSERT(!script->callDestroyHook);
    if (JSNewScriptHook hook = cx->debugHooks->newScriptHook) {
        AutoKeepAtoms keep(cx->runtime);
        hook(cx, script->filename, script->lineno, script, fun,
             cx->debugHooks->newScriptHookData);
    }
    script->callDestroyHook = true;
}

void
js_CallDestroyScriptHook(JSContext *cx, JSScript *script)
{
    if (!script->callDestroyHook)
        return;

    if (JSDestroyScriptHook hook = cx->debugHooks->destroyScriptHook)
        hook(cx, script, cx->debugHooks->destroyScriptHookData);
    script->callDestroyHook = false;
    JS_ClearScriptTraps(cx, script);
}

void
JSScript::finalize(JSContext *cx, bool background)
{
    CheckScript(this, NULL);

    js_CallDestroyScriptHook(cx, this);

    if (principals)
        JSPRINCIPALS_DROP(cx, principals);

#ifdef JS_TRACER
    if (compartment()->hasTraceMonitor())
        PurgeScriptFragments(compartment()->traceMonitor(), this);
#endif

    if (types)
        types->destroy();

#ifdef JS_METHODJIT
    mjit::ReleaseScriptCode(cx, this);
#endif

    pcCounters.destroy(cx);

    if (sourceMap)
        cx->free_(sourceMap);

#if JS_SCRIPT_INLINE_DATA_LIMIT
    if (data != inlineData)
#endif
    {
        JS_POISON(data, 0xdb, dataSize());
        cx->free_(data);
    }
}

<<<<<<< HEAD
JSObject *
js_NewScriptObject(JSContext *cx, JSScript *script)
{
    JS_ASSERT(!script->u.object);

    JSObject *obj = NewNonFunction<WithProto::Class>(cx, &ScriptClass, NULL, NULL);
    if (!obj)
        return NULL;
    obj->setPrivate(script);
    script->u.object = obj;
    script->setOwnerObject(obj);

    /*
     * Clear the object's type/proto, to avoid entraining stuff. Once we no longer use the parent
     * for security checks, then we can clear the parent, too.
     */
    if (!obj->clearType(cx))
        return NULL;

    return obj;
}

=======
>>>>>>> a797021a
namespace js {

static const uint32 GSN_CACHE_THRESHOLD = 100;
static const uint32 GSN_CACHE_MAP_INIT_SIZE = 20;

void
GSNCache::purge()
{
    code = NULL;
    if (map.initialized())
        map.finish();
}

} /* namespace js */

jssrcnote *
js_GetSrcNoteCached(JSContext *cx, JSScript *script, jsbytecode *pc)
{
    size_t target = pc - script->code;
    if (target >= size_t(script->length))
        return NULL;

    GSNCache *cache = GetGSNCache(cx);
    if (cache->code == script->code) {
        JS_ASSERT(cache->map.initialized());
        GSNCache::Map::Ptr p = cache->map.lookup(pc);
        return p ? p->value : NULL;
    }

    size_t offset = 0;
    jssrcnote *result;
    for (jssrcnote *sn = script->notes(); ; sn = SN_NEXT(sn)) {
        if (SN_IS_TERMINATOR(sn)) {
            result = NULL;
            break;
        }
        offset += SN_DELTA(sn);
        if (offset == target && SN_IS_GETTABLE(sn)) {
            result = sn;
            break;
        }
    }

    if (cache->code != script->code && script->length >= GSN_CACHE_THRESHOLD) {
        uintN nsrcnotes = 0;
        for (jssrcnote *sn = script->notes(); !SN_IS_TERMINATOR(sn);
             sn = SN_NEXT(sn)) {
            if (SN_IS_GETTABLE(sn))
                ++nsrcnotes;
        }
        if (cache->code) {
            JS_ASSERT(cache->map.initialized());
            cache->map.finish();
            cache->code = NULL;
        }
        if (cache->map.init(nsrcnotes)) {
            pc = script->code;
            for (jssrcnote *sn = script->notes(); !SN_IS_TERMINATOR(sn);
                 sn = SN_NEXT(sn)) {
                pc += SN_DELTA(sn);
                if (SN_IS_GETTABLE(sn))
                    JS_ALWAYS_TRUE(cache->map.put(pc, sn));
            }
            cache->code = script->code;
        }
    }

    return result;
}

uintN
js_FramePCToLineNumber(JSContext *cx, StackFrame *fp, jsbytecode *pc)
{
    return js_PCToLineNumber(cx, fp->script(), fp->hasImacropc() ? fp->imacropc() : pc);
}

uintN
js_PCToLineNumber(JSContext *cx, JSScript *script, jsbytecode *pc)
{
    /* Cope with StackFrame.pc value prior to entering js_Interpret. */
    if (!pc)
        return 0;

    /*
     * Special case: function definition needs no line number note because
     * the function's script contains its starting line number.
     */
    JSOp op = js_GetOpcode(cx, script, pc);
    if (js_CodeSpec[op].format & JOF_INDEXBASE)
        pc += js_CodeSpec[op].length;
    if (*pc == JSOP_DEFFUN) {
        JSFunction *fun;
        GET_FUNCTION_FROM_BYTECODE(script, pc, 0, fun);
        return fun->script()->lineno;
    }

    /*
     * General case: walk through source notes accumulating their deltas,
     * keeping track of line-number notes, until we pass the note for pc's
     * offset within script->code.
     */
    uintN lineno = script->lineno;
    ptrdiff_t offset = 0;
    ptrdiff_t target = pc - script->code;
    for (jssrcnote *sn = script->notes(); !SN_IS_TERMINATOR(sn); sn = SN_NEXT(sn)) {
        offset += SN_DELTA(sn);
        SrcNoteType type = (SrcNoteType) SN_TYPE(sn);
        if (type == SRC_SETLINE) {
            if (offset <= target)
                lineno = (uintN) js_GetSrcNoteOffset(sn, 0);
        } else if (type == SRC_NEWLINE) {
            if (offset <= target)
                lineno++;
        }
        if (offset > target)
            break;
    }
    return lineno;
}

/* The line number limit is the same as the jssrcnote offset limit. */
#define SN_LINE_LIMIT   (SN_3BYTE_OFFSET_FLAG << 16)

jsbytecode *
js_LineNumberToPC(JSScript *script, uintN target)
{
    ptrdiff_t offset = 0;
    ptrdiff_t best = -1;
    uintN lineno = script->lineno;
    uintN bestdiff = SN_LINE_LIMIT;
    for (jssrcnote *sn = script->notes(); !SN_IS_TERMINATOR(sn); sn = SN_NEXT(sn)) {
        /*
         * Exact-match only if offset is not in the prolog; otherwise use
         * nearest greater-or-equal line number match.
         */
        if (lineno == target && offset >= ptrdiff_t(script->mainOffset))
            goto out;
        if (lineno >= target) {
            uintN diff = lineno - target;
            if (diff < bestdiff) {
                bestdiff = diff;
                best = offset;
            }
        }
        offset += SN_DELTA(sn);
        SrcNoteType type = (SrcNoteType) SN_TYPE(sn);
        if (type == SRC_SETLINE) {
            lineno = (uintN) js_GetSrcNoteOffset(sn, 0);
        } else if (type == SRC_NEWLINE) {
            lineno++;
        }
    }
    if (best >= 0)
        offset = best;
out:
    return script->code + offset;
}

JS_FRIEND_API(uintN)
js_GetScriptLineExtent(JSScript *script)
{
    uintN lineno = script->lineno;
    uintN maxLineNo = 0;
    bool counting = true;
    for (jssrcnote *sn = script->notes(); !SN_IS_TERMINATOR(sn); sn = SN_NEXT(sn)) {
        SrcNoteType type = (SrcNoteType) SN_TYPE(sn);
        if (type == SRC_SETLINE) {
            if (maxLineNo < lineno)
                maxLineNo = lineno;
            lineno = (uintN) js_GetSrcNoteOffset(sn, 0);
            counting = true;
            if (maxLineNo < lineno)
                maxLineNo = lineno;
            else
                counting = false;
        } else if (type == SRC_NEWLINE) {
            if (counting)
                lineno++;
        }
    }

    if (maxLineNo > lineno)
        lineno = maxLineNo;

    return 1 + lineno - script->lineno;
}

namespace js {

uintN
CurrentLine(JSContext *cx)
{
    return js_FramePCToLineNumber(cx, cx->fp(), cx->regs().pc);
}

const char *
CurrentScriptFileAndLineSlow(JSContext *cx, uintN *linenop)
{
    FrameRegsIter iter(cx);
    while (!iter.done() && !iter.fp()->isScriptFrame())
        ++iter;

    if (iter.done()) {
        *linenop = 0;
        return NULL;
    }

    *linenop = js_FramePCToLineNumber(cx, iter.fp(), iter.pc());
    return iter.fp()->script()->filename;
}

}  /* namespace js */

class DisablePrincipalsTranscoding {
    JSSecurityCallbacks *callbacks;
    JSPrincipalsTranscoder temp;

  public:
    DisablePrincipalsTranscoding(JSContext *cx)
      : callbacks(JS_GetRuntimeSecurityCallbacks(cx->runtime)),
        temp(NULL)
    {
        if (callbacks) {
            temp = callbacks->principalsTranscoder;
            callbacks->principalsTranscoder = NULL;
        }
    }

    ~DisablePrincipalsTranscoding() {
        if (callbacks)
            callbacks->principalsTranscoder = temp;
    }
};

class AutoJSXDRState {
public:
    AutoJSXDRState(JSXDRState *x
                   JS_GUARD_OBJECT_NOTIFIER_PARAM)
        : xdr(x)
    {
        JS_GUARD_OBJECT_NOTIFIER_INIT;
    }
    ~AutoJSXDRState()
    {
        JS_XDRDestroy(xdr);
    }

    operator JSXDRState*() const
    {
        return xdr;
    }

private:
    JSXDRState *const xdr;
    JS_DECL_USE_GUARD_OBJECT_NOTIFIER
};

JSScript *
js_CloneScript(JSContext *cx, JSScript *script)
{
    JS_ASSERT(cx->compartment != script->compartment());

    // serialize script
    AutoJSXDRState w(JS_XDRNewMem(cx, JSXDR_ENCODE));
    if (!w)
        return NULL;

    // we don't want gecko to transcribe our principals for us
    DisablePrincipalsTranscoding disable(cx);

    XDRScriptState wstate(w);
#ifdef DEBUG
    wstate.filename = script->filename;
#endif
    if (!js_XDRScript(w, &script))
        return NULL;

    uint32 nbytes;
    void *p = JS_XDRMemGetData(w, &nbytes);
    if (!p)
        return NULL;

    // de-serialize script
    AutoJSXDRState r(JS_XDRNewMem(cx, JSXDR_DECODE));
    if (!r)
        return NULL;

    // Hand p off from w to r.  Don't want them to share the data
    // mem, lest they both try to free it in JS_XDRDestroy
    JS_XDRMemSetData(r, p, nbytes);
    JS_XDRMemSetData(w, NULL, 0);

    XDRScriptState rstate(r);
    rstate.filename = script->filename;
    rstate.filenameSaved = true;

    if (!js_XDRScript(r, &script))
        return NULL;

    // set the proper principals for the script
    script->principals = script->compartment()->principals;
    if (script->principals)
        JSPRINCIPALS_HOLD(cx, script->principals);

    return script;
}

void
JSScript::copyClosedSlotsTo(JSScript *other)
{
    memcpy(other->closedSlots, closedSlots, nClosedArgs + nClosedVars);
}

bool
JSScript::recompileForStepMode(JSContext *cx)
{
#ifdef JS_METHODJIT
    js::mjit::JITScript *jit = jitNormal ? jitNormal : jitCtor;
    if (jit && stepModeEnabled() != jit->singleStepMode) {
        js::mjit::Recompiler recompiler(cx, this);
        recompiler.recompile();
    }
#endif
    return true;
}

bool
JSScript::tryNewStepMode(JSContext *cx, uint32 newValue)
{
    uint32 prior = stepMode;
    stepMode = newValue;

    if (!prior != !newValue) {
        /* Step mode has been enabled or disabled. Alert the methodjit. */
        if (!recompileForStepMode(cx)) {
            stepMode = prior;
            return false;
        }

        if (newValue) {
            /* Step mode has been enabled. Alert the interpreter. */
            InterpreterFrames *frames;
            for (frames = JS_THREAD_DATA(cx)->interpreterFrames; frames; frames = frames->older)
                frames->enableInterruptsIfRunning(this);
        }
    }
    return true;
}

bool
JSScript::setStepModeFlag(JSContext *cx, bool step)
{
    return tryNewStepMode(cx, (stepMode & stepCountMask) | (step ? stepFlagMask : 0));
}

bool
JSScript::changeStepModeCount(JSContext *cx, int delta)
{
    assertSameCompartment(cx, this);
    JS_ASSERT_IF(delta > 0, cx->compartment->debugMode());

    uint32 count = stepMode & stepCountMask;
    JS_ASSERT(((count + delta) & stepCountMask) == count + delta);
    return tryNewStepMode(cx,
                          (stepMode & stepFlagMask) |
                          ((count + delta) & stepCountMask));
}<|MERGE_RESOLUTION|>--- conflicted
+++ resolved
@@ -306,17 +306,6 @@
     }
 }
 
-<<<<<<< HEAD
-void
-CheckScriptOwner(JSScript *script, JSObject *owner)
-{
-    // JS_OPT_ASSERT(script->ownerObject == owner);
-    if (owner != JS_NEW_SCRIPT && owner != JS_CACHED_SCRIPT)
-        JS_OPT_ASSERT(script->compartment() == owner->compartment());
-}
-
-=======
->>>>>>> a797021a
 #endif /* JS_CRASH_DIAGNOSTICS */
 
 } /* namespace js */
@@ -1342,31 +1331,6 @@
     }
 }
 
-<<<<<<< HEAD
-JSObject *
-js_NewScriptObject(JSContext *cx, JSScript *script)
-{
-    JS_ASSERT(!script->u.object);
-
-    JSObject *obj = NewNonFunction<WithProto::Class>(cx, &ScriptClass, NULL, NULL);
-    if (!obj)
-        return NULL;
-    obj->setPrivate(script);
-    script->u.object = obj;
-    script->setOwnerObject(obj);
-
-    /*
-     * Clear the object's type/proto, to avoid entraining stuff. Once we no longer use the parent
-     * for security checks, then we can clear the parent, too.
-     */
-    if (!obj->clearType(cx))
-        return NULL;
-
-    return obj;
-}
-
-=======
->>>>>>> a797021a
 namespace js {
 
 static const uint32 GSN_CACHE_THRESHOLD = 100;
