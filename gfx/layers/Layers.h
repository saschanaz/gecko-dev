/* -*- Mode: C++; tab-width: 2; indent-tabs-mode: nil; c-basic-offset: 2 -*-
 * ***** BEGIN LICENSE BLOCK *****
 * Version: MPL 1.1/GPL 2.0/LGPL 2.1
 *
 * The contents of this file are subject to the Mozilla Public License Version
 * 1.1 (the "License"); you may not use this file except in compliance with
 * the License. You may obtain a copy of the License at
 * http://www.mozilla.org/MPL/
 *
 * Software distributed under the License is distributed on an "AS IS" basis,
 * WITHOUT WARRANTY OF ANY KIND, either express or implied. See the License
 * for the specific language governing rights and limitations under the
 * License.
 *
 * The Original Code is Mozilla Corporation code.
 *
 * The Initial Developer of the Original Code is Mozilla Foundation.
 * Portions created by the Initial Developer are Copyright (C) 2009
 * the Initial Developer. All Rights Reserved.
 *
 * Contributor(s):
 *   Robert O'Callahan <robert@ocallahan.org>
 *
 * Alternatively, the contents of this file may be used under the terms of
 * either the GNU General Public License Version 2 or later (the "GPL"), or
 * the GNU Lesser General Public License Version 2.1 or later (the "LGPL"),
 * in which case the provisions of the GPL or the LGPL are applicable instead
 * of those above. If you wish to allow use of your version of this file only
 * under the terms of either the GPL or the LGPL, and not to allow others to
 * use your version of this file under the terms of the MPL, indicate your
 * decision by deleting the provisions above and replace them with the notice
 * and other provisions required by the GPL or the LGPL. If you do not delete
 * the provisions above, a recipient may use your version of this file under
 * the terms of any one of the MPL, the GPL or the LGPL.
 *
 * ***** END LICENSE BLOCK ***** */

#ifndef GFX_LAYERS_H
#define GFX_LAYERS_H

#include "gfxTypes.h"
#include "gfxASurface.h"
#include "nsRegion.h"
#include "nsPoint.h"
#include "nsRect.h"
#include "nsISupportsImpl.h"
#include "nsAutoPtr.h"
#include "gfx3DMatrix.h"
#include "gfxColor.h"
#include "gfxPattern.h"
#include "nsTArray.h"
#include "nsThreadUtils.h"

#include "mozilla/gfx/2D.h"
#include "mozilla/TimeStamp.h"

#if defined(DEBUG) || defined(PR_LOGGING)
#  include <stdio.h>            // FILE
#  include "prlog.h"
#  define MOZ_LAYERS_HAVE_LOG
#  define MOZ_LAYERS_LOG(_args)                             \
  PR_LOG(LayerManager::GetLog(), PR_LOG_DEBUG, _args)
#else
struct PRLogModuleInfo;
#  define MOZ_LAYERS_LOG(_args)
#endif  // if defined(DEBUG) || defined(PR_LOGGING)

class gfxContext;
class nsPaintEvent;

namespace mozilla {
namespace gl {
class GLContext;
}

namespace layers {

class Layer;
class ThebesLayer;
class ContainerLayer;
class ImageLayer;
class ColorLayer;
class ImageContainer;
class CanvasLayer;
class ReadbackLayer;
class ReadbackProcessor;
class ShadowLayer;
class ShadowLayerForwarder;
class ShadowLayerManager;
class SpecificLayerAttributes;

/**
 * The viewport and displayport metrics for the painted frame at the
 * time of a layer-tree transaction.  These metrics are especially
 * useful for shadow layers, because the metrics values are updated
 * atomically with new pixels.
 */
struct THEBES_API FrameMetrics {
public:
  // We use IDs to identify frames across processes.
  typedef PRUint64 ViewID;
  static const ViewID NULL_SCROLL_ID;   // This container layer does not scroll.
  static const ViewID ROOT_SCROLL_ID;   // This is the root scroll frame.
  static const ViewID START_SCROLL_ID;  // This is the ID that scrolling subframes
                                        // will begin at.

  FrameMetrics()
    : mViewport(0, 0, 0, 0)
    , mContentSize(0, 0)
    , mViewportScrollOffset(0, 0)
    , mScrollId(NULL_SCROLL_ID)
  {}

  // Default copy ctor and operator= are fine

  bool operator==(const FrameMetrics& aOther) const
  {
    return (mViewport.IsEqualEdges(aOther.mViewport) &&
            mViewportScrollOffset == aOther.mViewportScrollOffset &&
            mDisplayPort.IsEqualEdges(aOther.mDisplayPort) &&
            mScrollId == aOther.mScrollId);
  }
  bool operator!=(const FrameMetrics& aOther) const
  { 
    return !operator==(aOther);
  }

  bool IsDefault() const
  {
    return (FrameMetrics() == *this);
  }

  bool IsRootScrollable() const
  {
    return mScrollId == ROOT_SCROLL_ID;
  }

  bool IsScrollable() const
  {
    return mScrollId != NULL_SCROLL_ID;
  }

  // These are all in layer coordinate space.
  nsIntRect mViewport;
  nsIntSize mContentSize;
  nsIntPoint mViewportScrollOffset;
  nsIntRect mDisplayPort;
  ViewID mScrollId;
};

#define MOZ_LAYER_DECL_NAME(n, e)                           \
  virtual const char* Name() const { return n; }            \
  virtual LayerType GetType() const { return e; }

/**
 * Base class for userdata objects attached to layers and layer managers.
 */
class THEBES_API LayerUserData {
public:
  virtual ~LayerUserData() {}
};

/*
 * Motivation: For truly smooth animation and video playback, we need to
 * be able to compose frames and render them on a dedicated thread (i.e.
 * off the main thread where DOM manipulation, script execution and layout
 * induce difficult-to-bound latency). This requires Gecko to construct
 * some kind of persistent scene structure (graph or tree) that can be
 * safely transmitted across threads. We have other scenarios (e.g. mobile 
 * browsing) where retaining some rendered data between paints is desired
 * for performance, so again we need a retained scene structure.
 * 
 * Our retained scene structure is a layer tree. Each layer represents
 * content which can be composited onto a destination surface; the root
 * layer is usually composited into a window, and non-root layers are
 * composited into their parent layers. Layers have attributes (e.g.
 * opacity and clipping) that influence their compositing.
 * 
 * We want to support a variety of layer implementations, including
 * a simple "immediate mode" implementation that doesn't retain any
 * rendered data between paints (i.e. uses cairo in just the way that
 * Gecko used it before layers were introduced). But we also don't want
 * to have bifurcated "layers"/"non-layers" rendering paths in Gecko.
 * Therefore the layers API is carefully designed to permit maximally
 * efficient implementation in an "immediate mode" style. See the
 * BasicLayerManager for such an implementation.
 */

/**
 * Helper class to manage user data for layers and LayerManagers.
 */
class THEBES_API LayerUserDataSet {
public:
  LayerUserDataSet() : mKey(nsnull) {}

  void Set(void* aKey, LayerUserData* aValue)
  {
    NS_ASSERTION(!mKey || mKey == aKey,
                 "Multiple LayerUserData objects not supported");
    mKey = aKey;
    mValue = aValue;
  }
  /**
   * This can be used anytime. Ownership passes to the caller!
   */
  LayerUserData* Remove(void* aKey)
  {
    if (mKey == aKey) {
      mKey = nsnull;
      LayerUserData* d = mValue.forget();
      return d;
    }
    return nsnull;
  }
  /**
   * This getter can be used anytime.
   */
  bool Has(void* aKey)
  {
    return mKey == aKey;
  }
  /**
   * This getter can be used anytime. Ownership is retained by this object.
   */
  LayerUserData* Get(void* aKey)
  {
    return mKey == aKey ? mValue.get() : nsnull;
  }

  /**
   * Clear out current user data.
   */
  void Clear()
  {
    mKey = nsnull;
    mValue = nsnull;
  }

private:
  void* mKey;
  nsAutoPtr<LayerUserData> mValue;
};

/**
 * A LayerManager controls a tree of layers. All layers in the tree
 * must use the same LayerManager.
 * 
 * All modifications to a layer tree must happen inside a transaction.
 * Only the state of the layer tree at the end of a transaction is
 * rendered. Transactions cannot be nested
 * 
 * Each transaction has two phases:
 * 1) Construction: layers are created, inserted, removed and have
 * properties set on them in this phase.
 * BeginTransaction and BeginTransactionWithTarget start a transaction in
 * the Construction phase. When the client has finished constructing the layer
 * tree, it should call EndConstruction() to enter the drawing phase.
 * 2) Drawing: ThebesLayers are rendered into in this phase, in tree
 * order. When the client has finished drawing into the ThebesLayers, it should
 * call EndTransaction to complete the transaction.
 * 
 * All layer API calls happen on the main thread.
 * 
 * Layers are refcounted. The layer manager holds a reference to the
 * root layer, and each container layer holds a reference to its children.
 */
class THEBES_API LayerManager {
  NS_INLINE_DECL_REFCOUNTING(LayerManager)

public:
  enum LayersBackend {
    LAYERS_NONE = 0,
    LAYERS_BASIC,
    LAYERS_OPENGL,
    LAYERS_D3D9,
    LAYERS_D3D10,
    LAYERS_LAST
  };

  LayerManager() : mDestroyed(false), mSnapEffectiveTransforms(true)
  {
    InitLog();
  }
  virtual ~LayerManager() {}

  /**
   * Release layers and resources held by this layer manager, and mark
   * it as destroyed.  Should do any cleanup necessary in preparation
   * for its widget going away.  After this call, only user data calls
   * are valid on the layer manager.
   */
  virtual void Destroy() { mDestroyed = true; mUserData.Clear(); }
  bool IsDestroyed() { return mDestroyed; }

  virtual ShadowLayerForwarder* AsShadowForwarder()
  { return nsnull; }

  virtual ShadowLayerManager* AsShadowManager()
  { return nsnull; }

  /**
   * Start a new transaction. Nested transactions are not allowed so
   * there must be no transaction currently in progress.
   * This transaction will update the state of the window from which
   * this LayerManager was obtained.
   */
  virtual void BeginTransaction() = 0;
  /**
   * Start a new transaction. Nested transactions are not allowed so
   * there must be no transaction currently in progress. 
   * This transaction will render the contents of the layer tree to
   * the given target context. The rendering will be complete when
   * EndTransaction returns.
   */
  virtual void BeginTransactionWithTarget(gfxContext* aTarget) = 0;
  /**
   * Attempts to end an "empty transaction". There must have been no
   * changes to the layer tree since the BeginTransaction().
   * It's possible for this to fail; ThebesLayers may need to be updated
   * due to VRAM data being lost, for example. In such cases this method
   * returns false, and the caller must proceed with a normal layer tree
   * update and EndTransaction.
   */
  virtual bool EndEmptyTransaction() = 0;

  /**
   * Function called to draw the contents of each ThebesLayer.
   * aRegionToDraw contains the region that needs to be drawn.
   * This would normally be a subregion of the visible region.
   * The callee must draw all of aRegionToDraw. Drawing outside
   * aRegionToDraw will be clipped out or ignored.
   * The callee must draw all of aRegionToDraw.
   * This region is relative to 0,0 in the ThebesLayer.
   * 
   * aRegionToInvalidate contains a region whose contents have been
   * changed by the layer manager and which must therefore be invalidated.
   * For example, this could be non-empty if a retained layer internally
   * switches from RGBA to RGB or back ... we might want to repaint it to
   * consistently use subpixel-AA or not.
   * This region is relative to 0,0 in the ThebesLayer.
   * aRegionToInvalidate may contain areas that are outside
   * aRegionToDraw; the callee must ensure that these areas are repainted
   * in the current layer manager transaction or in a later layer
   * manager transaction.
   * 
   * aContext must not be used after the call has returned.
   * We guarantee that buffered contents in the visible
   * region are valid once drawing is complete.
   * 
   * The origin of aContext is 0,0 in the ThebesLayer.
   */
  typedef void (* DrawThebesLayerCallback)(ThebesLayer* aLayer,
                                           gfxContext* aContext,
                                           const nsIntRegion& aRegionToDraw,
                                           const nsIntRegion& aRegionToInvalidate,
                                           void* aCallbackData);

  enum EndTransactionFlags {
    END_DEFAULT = 0,
    END_NO_IMMEDIATE_REDRAW = 1 << 0  // Do not perform the drawing phase
  };

  /**
   * Finish the construction phase of the transaction, perform the
   * drawing phase, and end the transaction.
   * During the drawing phase, all ThebesLayers in the tree are
   * drawn in tree order, exactly once each, except for those layers
   * where it is known that the visible region is empty.
   */
  virtual void EndTransaction(DrawThebesLayerCallback aCallback,
                              void* aCallbackData,
                              EndTransactionFlags aFlags = END_DEFAULT) = 0;

  bool IsSnappingEffectiveTransforms() { return mSnapEffectiveTransforms; } 

  /**
   * CONSTRUCTION PHASE ONLY
   * Set the root layer. The root layer is initially null. If there is
   * no root layer, EndTransaction won't draw anything.
   */
  virtual void SetRoot(Layer* aLayer) = 0;
  /**
   * Can be called anytime
   */
  Layer* GetRoot() { return mRoot; }

  /**
   * CONSTRUCTION PHASE ONLY
   * Called when a managee has mutated.
   * Subclasses overriding this method must first call their
   * superclass's impl
   */
#ifdef DEBUG
  // In debug builds, we check some properties of |aLayer|.
  virtual void Mutated(Layer* aLayer);
#else
  virtual void Mutated(Layer* aLayer) { }
#endif

  /**
   * CONSTRUCTION PHASE ONLY
   * Create a ThebesLayer for this manager's layer tree.
   */
  virtual already_AddRefed<ThebesLayer> CreateThebesLayer() = 0;
  /**
   * CONSTRUCTION PHASE ONLY
   * Create a ContainerLayer for this manager's layer tree.
   */
  virtual already_AddRefed<ContainerLayer> CreateContainerLayer() = 0;
  /**
   * CONSTRUCTION PHASE ONLY
   * Create an ImageLayer for this manager's layer tree.
   */
  virtual already_AddRefed<ImageLayer> CreateImageLayer() = 0;
  /**
   * CONSTRUCTION PHASE ONLY
   * Create a ColorLayer for this manager's layer tree.
   */
  virtual already_AddRefed<ColorLayer> CreateColorLayer() = 0;
  /**
   * CONSTRUCTION PHASE ONLY
   * Create a CanvasLayer for this manager's layer tree.
   */
  virtual already_AddRefed<CanvasLayer> CreateCanvasLayer() = 0;
  /**
   * CONSTRUCTION PHASE ONLY
   * Create a ReadbackLayer for this manager's layer tree.
   */
  virtual already_AddRefed<ReadbackLayer> CreateReadbackLayer() { return nsnull; }

  /**
   * Can be called anytime, from any thread.
   */
  static already_AddRefed<ImageContainer> CreateImageContainer();

  /**
   * Type of layer manager his is. This is to be used sparsely in order to
   * avoid a lot of Layers backend specific code. It should be used only when
   * Layers backend specific functionality is necessary.
   */
  virtual LayersBackend GetBackendType() = 0;
 
  /**
   * Creates a layer which is optimized for inter-operating with this layer
   * manager.
   */
  virtual already_AddRefed<gfxASurface>
    CreateOptimalSurface(const gfxIntSize &aSize,
                         gfxASurface::gfxImageFormat imageFormat);

  /**
   * Creates a DrawTarget which is optimized for inter-operating with this
   * layermanager.
   */
  virtual TemporaryRef<mozilla::gfx::DrawTarget>
    CreateDrawTarget(const mozilla::gfx::IntSize &aSize,
                     mozilla::gfx::SurfaceFormat aFormat);

  virtual bool CanUseCanvasLayerForSize(const gfxIntSize &aSize) { return true; }

  /**
   * Return the name of the layer manager's backend.
   */
  virtual void GetBackendName(nsAString& aName) = 0;

  /**
   * This setter can be used anytime. The user data for all keys is
   * initially null. Ownership pases to the layer manager.
   */
  void SetUserData(void* aKey, LayerUserData* aData)
  { mUserData.Set(aKey, aData); }
  /**
   * This can be used anytime. Ownership passes to the caller!
   */
  nsAutoPtr<LayerUserData> RemoveUserData(void* aKey)
  { nsAutoPtr<LayerUserData> d(mUserData.Remove(aKey)); return d; }
  /**
   * This getter can be used anytime.
   */
  bool HasUserData(void* aKey)
  { return mUserData.Has(aKey); }
  /**
   * This getter can be used anytime. Ownership is retained by the layer
   * manager.
   */
  LayerUserData* GetUserData(void* aKey)
  { return mUserData.Get(aKey); }

  // We always declare the following logging symbols, because it's
  // extremely tricky to conditionally declare them.  However, for
  // ifndef MOZ_LAYERS_HAVE_LOG builds, they only have trivial
  // definitions in Layers.cpp.
  virtual const char* Name() const { return "???"; }

  /**
   * Dump information about this layer manager and its managed tree to
   * aFile, which defaults to stderr.
   */
  void Dump(FILE* aFile=NULL, const char* aPrefix="");
  /**
   * Dump information about just this layer manager itself to aFile,
   * which defaults to stderr.
   */
  void DumpSelf(FILE* aFile=NULL, const char* aPrefix="");

  /**
   * Log information about this layer manager and its managed tree to
   * the NSPR log (if enabled for "Layers").
   */
  void Log(const char* aPrefix="");
  /**
   * Log information about just this layer manager itself to the NSPR
   * log (if enabled for "Layers").
   */
  void LogSelf(const char* aPrefix="");

  void StartFrameTimeRecording();
  nsTArray<float> StopFrameTimeRecording();

  void PostPresent();

  static bool IsLogEnabled();
  static PRLogModuleInfo* GetLog() { return sLog; }

  bool IsCompositingCheap(LayerManager::LayersBackend aBackend)
  { return LAYERS_BASIC != aBackend; }

  virtual bool IsCompositingCheap() { return true; }

protected:
  nsRefPtr<Layer> mRoot;
  LayerUserDataSet mUserData;
  bool mDestroyed;
  bool mSnapEffectiveTransforms;

  // Print interesting information about this into aTo.  Internally
  // used to implement Dump*() and Log*().
  virtual nsACString& PrintInfo(nsACString& aTo, const char* aPrefix);

  static void InitLog();
  static PRLogModuleInfo* sLog;
private:
  TimeStamp mLastFrameTime;
  nsTArray<float> mFrameTimes;
};

class ThebesLayer;

/**
 * A Layer represents anything that can be rendered onto a destination
 * surface.
 */
class THEBES_API Layer {
  NS_INLINE_DECL_REFCOUNTING(Layer)  

public:
  // Keep these in alphabetical order
  enum LayerType {
    TYPE_CANVAS,
    TYPE_COLOR,
    TYPE_CONTAINER,
    TYPE_IMAGE,
    TYPE_READBACK,
    TYPE_SHADOW,
    TYPE_THEBES
  };

  virtual ~Layer() {}

  /**
   * Returns the LayerManager this Layer belongs to. Note that the layer
   * manager might be in a destroyed state, at which point it's only
   * valid to set/get user data from it.
   */
  LayerManager* Manager() { return mManager; }

  enum {
    /**
     * If this is set, the caller is promising that by the end of this
     * transaction the entire visible region (as specified by
     * SetVisibleRegion) will be filled with opaque content.
     */
    CONTENT_OPAQUE = 0x01,
    /**
     * If this is set, the caller is notifying that the contents of this layer
     * require per-component alpha for optimal fidelity. However, there is no
     * guarantee that component alpha will be supported for this layer at
     * paint time.
     * This should never be set at the same time as CONTENT_OPAQUE.
     */
    CONTENT_COMPONENT_ALPHA = 0x02,

    /**
     * If this is set then this layer is part of a preserve-3d group, and should
     * be sorted with sibling layers that are also part of the same group.
     */
    CONTENT_PRESERVE_3D = 0x04
  };
  /**
   * CONSTRUCTION PHASE ONLY
   * This lets layout make some promises about what will be drawn into the
   * visible region of the ThebesLayer. This enables internal quality
   * and performance optimizations.
   */
  void SetContentFlags(PRUint32 aFlags)
  {
    NS_ASSERTION((aFlags & (CONTENT_OPAQUE | CONTENT_COMPONENT_ALPHA)) !=
                 (CONTENT_OPAQUE | CONTENT_COMPONENT_ALPHA),
                 "Can't be opaque and require component alpha");
    mContentFlags = aFlags;
    Mutated();
  }
  /**
   * CONSTRUCTION PHASE ONLY
   * Tell this layer which region will be visible. The visible region
   * is a region which contains all the contents of the layer that can
   * actually affect the rendering of the window. It can exclude areas
   * that are covered by opaque contents of other layers, and it can
   * exclude areas where this layer simply contains no content at all.
   * (This can be an overapproximation to the "true" visible region.)
   * 
   * There is no general guarantee that drawing outside the bounds of the
   * visible region will be ignored. So if a layer draws outside the bounds
   * of its visible region, it needs to ensure that what it draws is valid.
   */
  virtual void SetVisibleRegion(const nsIntRegion& aRegion)
  {
    mVisibleRegion = aRegion;
    Mutated();
  }

  /**
   * CONSTRUCTION PHASE ONLY
   * Set the opacity which will be applied to this layer as it
   * is composited to the destination.
   */
  void SetOpacity(float aOpacity)
  {
    mOpacity = aOpacity;
    Mutated();
  }

  /**
   * CONSTRUCTION PHASE ONLY
   * Set a clip rect which will be applied to this layer as it is
   * composited to the destination. The coordinates are relative to
   * the parent layer (i.e. the contents of this layer
   * are transformed before this clip rect is applied).
   * For the root layer, the coordinates are relative to the widget,
   * in device pixels.
   * If aRect is null no clipping will be performed. 
   */
  void SetClipRect(const nsIntRect* aRect)
  {
    mUseClipRect = aRect != nsnull;
    if (aRect) {
      mClipRect = *aRect;
    }
    Mutated();
  }

  /**
   * CONSTRUCTION PHASE ONLY
   * Set a clip rect which will be applied to this layer as it is
   * composited to the destination. The coordinates are relative to
   * the parent layer (i.e. the contents of this layer
   * are transformed before this clip rect is applied).
   * For the root layer, the coordinates are relative to the widget,
   * in device pixels.
   * The provided rect is intersected with any existing clip rect.
   */
  void IntersectClipRect(const nsIntRect& aRect)
  {
    if (mUseClipRect) {
      mClipRect.IntersectRect(mClipRect, aRect);
    } else {
      mUseClipRect = true;
      mClipRect = aRect;
    }
    Mutated();
  }

  /**
   * CONSTRUCTION PHASE ONLY
   * Tell this layer what its transform should be. The transformation
   * is applied when compositing the layer into its parent container.
   * XXX Currently only transformations corresponding to 2D affine transforms
   * are supported.
   */
  void SetTransform(const gfx3DMatrix& aMatrix)
  {
    mTransform = aMatrix;
    Mutated();
  }

  /**
   * CONSTRUCTION PHASE ONLY
   *
   * Define a subrect of this layer that will be used as the source
   * image for tiling this layer's visible region.  The coordinates
   * are in the un-transformed space of this layer (i.e. the visible
   * region of this this layer is tiled before being transformed).
   * The visible region is tiled "outwards" from the source rect; that
   * is, the source rect is drawn "in place", then repeated to cover
   * the layer's visible region.
   *
   * The interpretation of the source rect varies depending on
   * underlying layer type.  For ImageLayers and CanvasLayers, it
   * doesn't make sense to set a source rect not fully contained by
   * the bounds of their underlying images.  For ThebesLayers, thebes
   * content may need to be rendered to fill the source rect.  For
   * ColorLayers, a source rect for tiling doesn't make sense at all.
   *
   * If aRect is null no tiling will be performed. 
   *
   * NB: this interface is only implemented for BasicImageLayers, and
   * then only for source rects the same size as the layers'
   * underlying images.
   */
  void SetTileSourceRect(const nsIntRect* aRect)
  {
    mUseTileSourceRect = aRect != nsnull;
    if (aRect) {
      mTileSourceRect = *aRect;
    }
    Mutated();
  }

  void SetIsFixedPosition(bool aFixedPosition) { mIsFixedPosition = aFixedPosition; }

  // These getters can be used anytime.
  float GetOpacity() { return mOpacity; }
  const nsIntRect* GetClipRect() { return mUseClipRect ? &mClipRect : nsnull; }
  PRUint32 GetContentFlags() { return mContentFlags; }
  const nsIntRegion& GetVisibleRegion() { return mVisibleRegion; }
  ContainerLayer* GetParent() { return mParent; }
  Layer* GetNextSibling() { return mNextSibling; }
  Layer* GetPrevSibling() { return mPrevSibling; }
  virtual Layer* GetFirstChild() { return nsnull; }
  virtual Layer* GetLastChild() { return nsnull; }
  const gfx3DMatrix& GetTransform() { return mTransform; }
  const nsIntRect* GetTileSourceRect() { return mUseTileSourceRect ? &mTileSourceRect : nsnull; }
  bool GetIsFixedPosition() { return mIsFixedPosition; }

  /**
   * DRAWING PHASE ONLY
   *
   * Write layer-subtype-specific attributes into aAttrs.  Used to
   * synchronize layer attributes to their shadows'.
   */
  virtual void FillSpecificAttributes(SpecificLayerAttributes& aAttrs) { }

  // Returns true if it's OK to save the contents of aLayer in an
  // opaque surface (a surface without an alpha channel).
  // If we can use a surface without an alpha channel, we should, because
  // it will often make painting of antialiased text faster and higher
  // quality.
  bool CanUseOpaqueSurface();

  enum SurfaceMode {
    SURFACE_OPAQUE,
    SURFACE_SINGLE_CHANNEL_ALPHA,
    SURFACE_COMPONENT_ALPHA
  };
  SurfaceMode GetSurfaceMode()
  {
    if (CanUseOpaqueSurface())
      return SURFACE_OPAQUE;
    if (mContentFlags & CONTENT_COMPONENT_ALPHA)
      return SURFACE_COMPONENT_ALPHA;
    return SURFACE_SINGLE_CHANNEL_ALPHA;
  }

  /**
   * This setter can be used anytime. The user data for all keys is
   * initially null. Ownership pases to the layer manager.
   */
  void SetUserData(void* aKey, LayerUserData* aData)
  { mUserData.Set(aKey, aData); }
  /**
   * This can be used anytime. Ownership passes to the caller!
   */
  nsAutoPtr<LayerUserData> RemoveUserData(void* aKey)
  { nsAutoPtr<LayerUserData> d(mUserData.Remove(aKey)); return d; }
  /**
   * This getter can be used anytime.
   */
  bool HasUserData(void* aKey)
  { return mUserData.Has(aKey); }
  /**
   * This getter can be used anytime. Ownership is retained by the layer
   * manager.
   */
  LayerUserData* GetUserData(void* aKey)
  { return mUserData.Get(aKey); }

  /**
   * |Disconnect()| is used by layers hooked up over IPC.  It may be
   * called at any time, and may not be called at all.  Using an
   * IPC-enabled layer after Destroy() (drawing etc.) results in a
   * safe no-op; no crashy or uaf etc.
   *
   * XXX: this interface is essentially LayerManager::Destroy, but at
   * Layer granularity.  It might be beneficial to unify them.
   */
  virtual void Disconnect() {}

  /**
   * Dynamic downcast to a Thebes layer. Returns null if this is not
   * a ThebesLayer.
   */
  virtual ThebesLayer* AsThebesLayer() { return nsnull; }

  /**
   * Dynamic cast to a ContainerLayer. Returns null if this is not
   * a ContainerLayer.
   */
  virtual ContainerLayer* AsContainerLayer() { return nsnull; }

  /**
   * Dynamic cast to a ShadowLayer.  Return null if this is not a
   * ShadowLayer.  Can be used anytime.
   */
  virtual ShadowLayer* AsShadowLayer() { return nsnull; }

  // These getters can be used anytime.  They return the effective
  // values that should be used when drawing this layer to screen,
  // accounting for this layer possibly being a shadow.
  const nsIntRect* GetEffectiveClipRect();
  const nsIntRegion& GetEffectiveVisibleRegion();
  /**
   * Returns the product of the opacities of this layer and all ancestors up
   * to and excluding the nearest ancestor that has UseIntermediateSurface() set.
   */
  float GetEffectiveOpacity();
  /**
   * This returns the effective transform computed by
   * ComputeEffectiveTransforms. Typically this is a transform that transforms
   * this layer all the way to some intermediate surface or destination
   * surface. For non-BasicLayers this will be a transform to the nearest
   * ancestor with UseIntermediateSurface() (or to the root, if there is no
   * such ancestor), but for BasicLayers it's different.
   */
  const gfx3DMatrix& GetEffectiveTransform() const { return mEffectiveTransform; }

  /**
   * @param aTransformToSurface the composition of the transforms
   * from the parent layer (if any) to the destination pixel grid.
   *
   * Computes mEffectiveTransform for this layer and all its descendants.
   * mEffectiveTransform transforms this layer up to the destination
   * pixel grid (whatever aTransformToSurface is relative to).
   * 
   * We promise that when this is called on a layer, all ancestor layers
   * have already had ComputeEffectiveTransforms called.
   */
  virtual void ComputeEffectiveTransforms(const gfx3DMatrix& aTransformToSurface) = 0;
  
  /**
   * Calculate the scissor rect required when rendering this layer.
   * Returns a rectangle relative to the intermediate surface belonging to the
   * nearest ancestor that has an intermediate surface, or relative to the root
   * viewport if no ancestor has an intermediate surface, corresponding to the
   * clip rect for this layer intersected with aCurrentScissorRect.
   * If no ancestor has an intermediate surface, the clip rect is transformed
   * by aWorldTransform before being combined with aCurrentScissorRect, if
   * aWorldTransform is non-null.
   */
  nsIntRect CalculateScissorRect(const nsIntRect& aCurrentScissorRect,
                                 const gfxMatrix* aWorldTransform);

  virtual const char* Name() const =0;
  virtual LayerType GetType() const =0;

  /**
   * Only the implementation should call this. This is per-implementation
   * private data. Normally, all layers with a given layer manager
   * use the same type of ImplData.
   */
  void* ImplData() { return mImplData; }

  /**
   * Only the implementation should use these methods.
   */
  void SetParent(ContainerLayer* aParent) { mParent = aParent; }
  void SetNextSibling(Layer* aSibling) { mNextSibling = aSibling; }
  void SetPrevSibling(Layer* aSibling) { mPrevSibling = aSibling; }

  /**
   * Dump information about this layer manager and its managed tree to
   * aFile, which defaults to stderr.
   */
  void Dump(FILE* aFile=NULL, const char* aPrefix="");
  /**
   * Dump information about just this layer manager itself to aFile,
   * which defaults to stderr.
   */
  void DumpSelf(FILE* aFile=NULL, const char* aPrefix="");

  /**
   * Log information about this layer manager and its managed tree to
   * the NSPR log (if enabled for "Layers").
   */
  void Log(const char* aPrefix="");
  /**
   * Log information about just this layer manager itself to the NSPR
   * log (if enabled for "Layers").
   */
  void LogSelf(const char* aPrefix="");

  static bool IsLogEnabled() { return LayerManager::IsLogEnabled(); }

protected:
  Layer(LayerManager* aManager, void* aImplData) :
    mManager(aManager),
    mParent(nsnull),
    mNextSibling(nsnull),
    mPrevSibling(nsnull),
    mImplData(aImplData),
    mOpacity(1.0),
    mContentFlags(0),
    mUseClipRect(false),
    mUseTileSourceRect(false),
    mIsFixedPosition(false)
    {}

  void Mutated() { mManager->Mutated(this); }

  // Print interesting information about this into aTo.  Internally
  // used to implement Dump*() and Log*().  If subclasses have
  // additional interesting properties, they should override this with
  // an implementation that first calls the base implementation then
  // appends additional info to aTo.
  virtual nsACString& PrintInfo(nsACString& aTo, const char* aPrefix);

  /**
   * Returns the local transform for this layer: either mTransform or,
   * for shadow layers, GetShadowTransform()
   */
  const gfx3DMatrix& GetLocalTransform();

  /**
   * Computes a tweaked version of aTransform that snaps a point or a rectangle
   * to pixel boundaries. Snapping is only performed if this layer's
   * layer manager has enabled snapping (which is the default).
   * @param aSnapRect a rectangle whose edges should be snapped to pixel
   * boundaries in the destination surface. If the rectangle is empty,
   * then the snapping process should preserve the scale factors of the
   * transform matrix
   * @param aResidualTransform a transform to apply before mEffectiveTransform
   * in order to get the results to completely match aTransform
   */
  gfx3DMatrix SnapTransform(const gfx3DMatrix& aTransform,
                            const gfxRect& aSnapRect,
                            gfxMatrix* aResidualTransform);

  LayerManager* mManager;
  ContainerLayer* mParent;
  Layer* mNextSibling;
  Layer* mPrevSibling;
  void* mImplData;
  LayerUserDataSet mUserData;
  nsIntRegion mVisibleRegion;
  gfx3DMatrix mTransform;
  gfx3DMatrix mEffectiveTransform;
  float mOpacity;
  nsIntRect mClipRect;
  nsIntRect mTileSourceRect;
  PRUint32 mContentFlags;
  bool mUseClipRect;
  bool mUseTileSourceRect;
  bool mIsFixedPosition;
};

/**
 * A Layer which we can draw into using Thebes. It is a conceptually
 * infinite surface, but each ThebesLayer has an associated "valid region"
 * of contents that it is currently storing, which is finite. ThebesLayer
 * implementations can store content between paints.
 * 
 * ThebesLayers are rendered into during the drawing phase of a transaction.
 *
 * Currently the contents of a ThebesLayer are in the device output color
 * space.
 */
class THEBES_API ThebesLayer : public Layer {
public:
  /**
   * CONSTRUCTION PHASE ONLY
   * Tell this layer that the content in some region has changed and
   * will need to be repainted. This area is removed from the valid
   * region.
   */
  virtual void InvalidateRegion(const nsIntRegion& aRegion) = 0;
  /**
   * CONSTRUCTION PHASE ONLY
   * Set whether ComputeEffectiveTransforms should compute the
   * "residual translation" --- the translation that should be applied *before*
   * mEffectiveTransform to get the ideal transform for this ThebesLayer.
   * When this is true, ComputeEffectiveTransforms will compute the residual
   * and ensure that the layer is invalidated whenever the residual changes.
   * When it's false, a change in the residual will not trigger invalidation
   * and GetResidualTranslation will return 0,0.
   * So when the residual is to be ignored, set this to false for better
   * performance.
   */
  void SetAllowResidualTranslation(bool aAllow) { mAllowResidualTranslation = aAllow; }

  /**
   * Can be used anytime
   */
  const nsIntRegion& GetValidRegion() const { return mValidRegion; }

  virtual ThebesLayer* AsThebesLayer() { return this; }

  MOZ_LAYER_DECL_NAME("ThebesLayer", TYPE_THEBES)

  virtual void ComputeEffectiveTransforms(const gfx3DMatrix& aTransformToSurface)
  {
    // The default implementation just snaps 0,0 to pixels.
    gfx3DMatrix idealTransform = GetLocalTransform()*aTransformToSurface;
    gfxMatrix residual;
    mEffectiveTransform = SnapTransform(idealTransform, gfxRect(0, 0, 0, 0),
        mAllowResidualTranslation ? &residual : nsnull);
    // The residual can only be a translation because ThebesLayer snapping
    // only aligns a single point with the pixel grid; scale factors are always
    // preserved exactly
    NS_ASSERTION(!residual.HasNonTranslation(),
                 "Residual transform can only be a translation");
    if (residual.GetTranslation() != mResidualTranslation) {
      mResidualTranslation = residual.GetTranslation();
      NS_ASSERTION(-0.5 <= mResidualTranslation.x && mResidualTranslation.x < 0.5 &&
                   -0.5 <= mResidualTranslation.y && mResidualTranslation.y < 0.5,
                   "Residual translation out of range");
      mValidRegion.SetEmpty();
    }
  }

  bool UsedForReadback() { return mUsedForReadback; }
  void SetUsedForReadback(bool aUsed) { mUsedForReadback = aUsed; }
  /**
   * Returns the residual translation. Apply this translation when drawing
   * into the ThebesLayer so that when mEffectiveTransform is applied afterwards
   * by layer compositing, the results exactly match the "ideal transform"
   * (the product of the transform of this layer and its ancestors).
   * Returns 0,0 unless SetAllowResidualTranslation(true) has been called.
   * The residual translation components are always in the range [-0.5, 0.5).
   */
  gfxPoint GetResidualTranslation() const { return mResidualTranslation; }

protected:
  ThebesLayer(LayerManager* aManager, void* aImplData)
    : Layer(aManager, aImplData)
    , mValidRegion()
    , mUsedForReadback(false)
    , mAllowResidualTranslation(false)
  {
    mContentFlags = 0; // Clear NO_TEXT, NO_TEXT_OVER_TRANSPARENT
  }

  virtual nsACString& PrintInfo(nsACString& aTo, const char* aPrefix);

  /**
   * ComputeEffectiveTransforms snaps the ideal transform to get mEffectiveTransform.
   * mResidualTranslation is the translation that should be applied *before*
   * mEffectiveTransform to get the ideal transform.
   */
  gfxPoint mResidualTranslation;
  nsIntRegion mValidRegion;
  /**
   * Set when this ThebesLayer is participating in readback, i.e. some
   * ReadbackLayer (may) be getting its background from this layer.
   */
  bool mUsedForReadback;
  /**
   * True when
   */
  bool mAllowResidualTranslation;
};

/**
 * A Layer which other layers render into. It holds references to its
 * children.
 */
class THEBES_API ContainerLayer : public Layer {
public:
  /**
   * CONSTRUCTION PHASE ONLY
   * Insert aChild into the child list of this container. aChild must
   * not be currently in any child list or the root for the layer manager.
   * If aAfter is non-null, it must be a child of this container and
   * we insert after that layer. If it's null we insert at the start.
   */
  virtual void InsertAfter(Layer* aChild, Layer* aAfter) = 0;
  /**
   * CONSTRUCTION PHASE ONLY
   * Remove aChild from the child list of this container. aChild must
   * be a child of this container.
   */
  virtual void RemoveChild(Layer* aChild) = 0;

  /**
   * CONSTRUCTION PHASE ONLY
   * Set the (sub)document metrics used to render the Layer subtree
   * rooted at this.
   */
  void SetFrameMetrics(const FrameMetrics& aFrameMetrics)
  {
    mFrameMetrics = aFrameMetrics;
    Mutated();
  }

  virtual void FillSpecificAttributes(SpecificLayerAttributes& aAttrs);

  void SortChildrenBy3DZOrder(nsTArray<Layer*>& aArray);

  // These getters can be used anytime.

  virtual ContainerLayer* AsContainerLayer() { return this; }

  virtual Layer* GetFirstChild() { return mFirstChild; }
  virtual Layer* GetLastChild() { return mLastChild; }
  const FrameMetrics& GetFrameMetrics() { return mFrameMetrics; }

  MOZ_LAYER_DECL_NAME("ContainerLayer", TYPE_CONTAINER)

  /**
   * ContainerLayer backends need to override ComputeEffectiveTransforms
   * since the decision about whether to use a temporary surface for the
   * container is backend-specific. ComputeEffectiveTransforms must also set
   * mUseIntermediateSurface.
   */
  virtual void ComputeEffectiveTransforms(const gfx3DMatrix& aTransformToSurface) = 0;

  /**
   * Call this only after ComputeEffectiveTransforms has been invoked
   * on this layer.
   * Returns true if this will use an intermediate surface. This is largely
   * backend-dependent, but it affects the operation of GetEffectiveOpacity().
   */
  bool UseIntermediateSurface() { return mUseIntermediateSurface; }

  /**
   * Returns the rectangle covered by the intermediate surface,
   * in this layer's coordinate system
   */
  nsIntRect GetIntermediateSurfaceRect()
  {
    NS_ASSERTION(mUseIntermediateSurface, "Must have intermediate surface");
    return mVisibleRegion.GetBounds();
  }

  /**
   * Returns true if this container has more than one non-empty child
   */
  bool HasMultipleChildren();

  /**
   * Returns true if this container supports children with component alpha.
   * Should only be called while painting a child of this layer.
   */
  bool SupportsComponentAlphaChildren() { return mSupportsComponentAlphaChildren; }

protected:
  friend class ReadbackProcessor;

  void DidInsertChild(Layer* aLayer);
  void DidRemoveChild(Layer* aLayer);

  ContainerLayer(LayerManager* aManager, void* aImplData)
    : Layer(aManager, aImplData),
      mFirstChild(nsnull),
      mLastChild(nsnull),
      mUseIntermediateSurface(false),
      mSupportsComponentAlphaChildren(false),
      mMayHaveReadbackChild(false)
  {
    mContentFlags = 0; // Clear NO_TEXT, NO_TEXT_OVER_TRANSPARENT
  }

  /**
   * A default implementation of ComputeEffectiveTransforms for use by OpenGL
   * and D3D.
   */
  void DefaultComputeEffectiveTransforms(const gfx3DMatrix& aTransformToSurface);

  /**
   * Loops over the children calling ComputeEffectiveTransforms on them.
   */
  void ComputeEffectiveTransformsForChildren(const gfx3DMatrix& aTransformToSurface);

  virtual nsACString& PrintInfo(nsACString& aTo, const char* aPrefix);

  Layer* mFirstChild;
  Layer* mLastChild;
  FrameMetrics mFrameMetrics;
  bool mUseIntermediateSurface;
  bool mSupportsComponentAlphaChildren;
  bool mMayHaveReadbackChild;
};

/**
 * A Layer which just renders a solid color in its visible region. It actually
 * can fill any area that contains the visible region, so if you need to
 * restrict the area filled, set a clip region on this layer.
 */
class THEBES_API ColorLayer : public Layer {
public:
  /**
   * CONSTRUCTION PHASE ONLY
   * Set the color of the layer.
   */
  virtual void SetColor(const gfxRGBA& aColor)
  {
    mColor = aColor;
  }

  // This getter can be used anytime.
  virtual const gfxRGBA& GetColor() { return mColor; }

  MOZ_LAYER_DECL_NAME("ColorLayer", TYPE_COLOR)

  virtual void ComputeEffectiveTransforms(const gfx3DMatrix& aTransformToSurface)
  {
    // Snap 0,0 to pixel boundaries, no extra internal transform.
    gfx3DMatrix idealTransform = GetLocalTransform()*aTransformToSurface;
    mEffectiveTransform = SnapTransform(idealTransform, gfxRect(0, 0, 0, 0), nsnull);
  }

protected:
  ColorLayer(LayerManager* aManager, void* aImplData)
    : Layer(aManager, aImplData),
      mColor(0.0, 0.0, 0.0, 0.0)
  {}

  virtual nsACString& PrintInfo(nsACString& aTo, const char* aPrefix);

  gfxRGBA mColor;
};

/**
 * A Layer for HTML Canvas elements.  It's backed by either a
 * gfxASurface or a GLContext (for WebGL layers), and has some control
 * for intelligent updating from the source if necessary (for example,
 * if hardware compositing is not available, for reading from the GL
 * buffer into an image surface that we can layer composite.)
 *
 * After Initialize is called, the underlying canvas Surface/GLContext
 * must not be modified during a layer transaction.
 */
class THEBES_API CanvasLayer : public Layer {
public:
  struct Data {
    Data()
      : mSurface(nsnull), mGLContext(nsnull)
      , mDrawTarget(nsnull), mGLBufferIsPremultiplied(false)
    { }

    /* One of these two must be specified, but never both */
    gfxASurface* mSurface;  // a gfx Surface for the canvas contents
    mozilla::gl::GLContext* mGLContext; // a GL PBuffer Context
    mozilla::gfx::DrawTarget *mDrawTarget; // a DrawTarget for the canvas contents

    /* The size of the canvas content */
    nsIntSize mSize;

    /* Whether the GLContext contains premultiplied alpha
     * values in the framebuffer or not.  Defaults to FALSE.
     */
    bool mGLBufferIsPremultiplied;
  };

  /**
   * CONSTRUCTION PHASE ONLY
   * Initialize this CanvasLayer with the given data.  The data must
   * have either mSurface or mGLContext initialized (but not both), as
   * well as mSize.
   *
   * This must only be called once.
   */
  virtual void Initialize(const Data& aData) = 0;

  /**
   * Notify this CanvasLayer that the canvas surface contents have
   * changed (or will change) before the next transaction.
   */
  void Updated() { mDirty = true; }

  /**
   * Register a callback to be called at the end of each transaction.
   */
  typedef void (* DidTransactionCallback)(void* aClosureData);
  void SetDidTransactionCallback(DidTransactionCallback aCallback, void* aClosureData)
  {
    mCallback = aCallback;
    mCallbackData = aClosureData;
  }

  /**
   * CONSTRUCTION PHASE ONLY
   * Set the filter used to resample this image (if necessary).
   */
  void SetFilter(gfxPattern::GraphicsFilter aFilter) { mFilter = aFilter; }
  gfxPattern::GraphicsFilter GetFilter() const { return mFilter; }

  MOZ_LAYER_DECL_NAME("CanvasLayer", TYPE_CANVAS)

  virtual void ComputeEffectiveTransforms(const gfx3DMatrix& aTransformToSurface)
  {
    // Snap our local transform first, and snap the inherited transform as well.
    // This makes our snapping equivalent to what would happen if our content
    // was drawn into a ThebesLayer (gfxContext would snap using the local
    // transform, then we'd snap again when compositing the ThebesLayer).
    mEffectiveTransform =
        SnapTransform(GetLocalTransform(), gfxRect(0, 0, mBounds.width, mBounds.height),
                      nsnull)*
        SnapTransform(aTransformToSurface, gfxRect(0, 0, 0, 0), nsnull);
  }

protected:
  CanvasLayer(LayerManager* aManager, void* aImplData)
    : Layer(aManager, aImplData),
      mCallback(nsnull), mCallbackData(nsnull), mFilter(gfxPattern::FILTER_GOOD),
      mDirty(false) {}

  virtual nsACString& PrintInfo(nsACString& aTo, const char* aPrefix);

  void FireDidTransactionCallback()
  {
    if (mCallback) {
      mCallback(mCallbackData);
    }
  }

  /**
   * 0, 0, canvaswidth, canvasheight
   */
  nsIntRect mBounds;
  DidTransactionCallback mCallback;
  void* mCallbackData;
  gfxPattern::GraphicsFilter mFilter;
  /**
   * Set to true in Updated(), cleared during a transaction.
   */
  bool mDirty;
};

<<<<<<< HEAD
=======
#ifdef MOZ_DUMP_PAINTING
void WriteSnapshotToDumpFile(Layer* aLayer, gfxASurface* aSurf);
void WriteSnapshotToDumpFile(LayerManager* aManager, gfxASurface* aSurf);
#endif
>>>>>>> 520e2c69

}
}

#endif /* GFX_LAYERS_H */<|MERGE_RESOLUTION|>--- conflicted
+++ resolved
@@ -1345,13 +1345,10 @@
   bool mDirty;
 };
 
-<<<<<<< HEAD
-=======
 #ifdef MOZ_DUMP_PAINTING
 void WriteSnapshotToDumpFile(Layer* aLayer, gfxASurface* aSurf);
 void WriteSnapshotToDumpFile(LayerManager* aManager, gfxASurface* aSurf);
 #endif
->>>>>>> 520e2c69
 
 }
 }
