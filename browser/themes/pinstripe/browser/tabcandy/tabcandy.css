html {
	padding-bottom: 20px; 
	padding-top: 20px;
	padding-left: 20px;
	padding-right: 20px;
	
}

body { 
	font-family: Tahoma, sans-serif !important;
	padding: 0px;
	background-color: rgba(240,240,240,1);
	color: rgba(0,0,0,0.4);;
	font-size:12px;
	line-height: 16px;
	margin: 0 auto;	
}

/* Tab Styling
----------------------------------*/


.tab {
	position: absolute;
	margin: 10px;
	width: 160px;
	padding: 4px 6px 6px 4px;
	border: 1px solid rgba(230,230,230,1);
	background-color: rgba(245,245,245,1);
	-moz-border-radius: 0.4em;
	-moz-box-shadow: 
		inset rgba(255, 255, 255, 0.6) 0 2px 0px,
		inset rgba(255, 255, 255, 0.6) 0 -2px 0px,
		inset rgba(255, 255, 255, 0.6) 2px 0px 0px,
		inset rgba(255, 255, 255, 0.6) -2px 0px 0px;
}


.tab canvas {
	border: 1px solid rgba(0,0,0,0.2);
	width: 100%;
	height: 130px;
}

.thumb {
		width: 100%;
}


.thumbShadow {
		position: absolute;
		border-bottom: 5px solid rgba(0,0,0,0.05);
		margin-right: -12px;
		bottom: 8px;
		width: 94.5%;
}


.favicon {
	position: absolute;
	background-color: rgba(245,245,245,1);
	-moz-border-radius-bottomright: 0.4em;
	-moz-box-shadow: 
		inset rgba(255, 255, 255, 0.6) 0 -2px 0px,
		inset rgba(255, 255, 255, 0.6) -2px 0px 0px;
	padding: 4px 6px 6px 4px;
	top: 4px;
	left: 4px;
	border-right: 1px solid rgba(0,0,0,0.2);
	border-bottom: 1px solid rgba(0,0,0,0.2);	
}

.favicon img {
	border: none;
	width: 16px;
	height: 16px;
}


.close {
	position: absolute;
	top: 6px;
	right: 6px;
}

.expander {
	position: absolute;
	bottom: 12px;
	right: 6px;
}

.close img, .expander img{
	opacity: 0.2;
	border: none;
}

.favicon img:hover, .close img:hover, .expander img:hover{
	opacity: 1;
	border: none;
}

.tab-title {
	position: absolute;
	bottom: -20px;
	text-align: center;
	text-shadow: rgba(255,255,255,1) 0 1px;
	width: 94.5%;
}



/* Tab Group
----------------------------------*/

.group .tab {
	position: relative;
	float: left; 
	margin: 10px;
	width: 160px;
	padding: 4px 6px 6px 4px;
	border: 1px solid rgba(230,230,230,0);
	background-color: rgba(245,245,245,0);
	-moz-border-radius: 0.4em;
	-moz-box-shadow: 
		inset rgba(255, 255, 255, 0) 0 2px 0px,
		inset rgba(255, 255, 255, 0) 0 -2px 0px,
		inset rgba(255, 255, 255, 0) 2px 0px 0px,
		inset rgba(255, 255, 255, 0) -2px 0px 0px;
}

.group {
	position: relative;
	float: left; 
	margin: 20px;
	padding: 10px 10px 30px 10px;
	border: 1px solid rgba(230,230,230,1);
	background-color: rgba(245,245,245,1);
	-moz-border-radius: 0.4em;
	-moz-box-shadow: 
		inset rgba(255, 255, 255, 0.6) 0 2px 0px,
		inset rgba(255, 255, 255, 0.6) 0 -2px 0px,
		inset rgba(255, 255, 255, 0.6) 2px 0px 0px,
		inset rgba(255, 255, 255, 0.6) -2px 0px 0px;
}

.group .expander {
}


// -----------------------------------------------------
// Other
// -----------------------------------------------------



.active{
  -moz-box-shadow: 5px 5px 4px rgba(0,0,0,.5);
}

.willGroup{
  border: 1px inset rgba(255,0,0,1);
  -moz-box-shadow: 0px 0px 10px rgba(255,0,0,1);
}

<<<<<<< HEAD
.group {
  cursor: move;
  overflow: hidden;
}

.group-content {
  border: 1px inset rgba(0,0,0,.3);
  background-color: white;
  -moz-box-shadow: inset 2px 2px 12px rgba(0,0,0,.15);        
}

=======
>>>>>>> 5acfbb90
.titlebar{
  border: 1px solid #ccc;
  font-size: 12px;
  line-height: 18px;
  height: 18px;
  background: -moz-linear-gradient(90deg, #ccc,#eee);
  display: none;
  visibility: hidden;
}

input.name{
  background: transparent;
  border: none;
}

/* Resizable
----------------------------------*/
.resizer{
  background-image: url(../img/expand.png);
	position: absolute;
	bottom: 6px;
	right: 6px;
	opacity: .2;  
}

.ui-resizable { position: relative;}
.ui-resizable-handle { position: absolute;font-size: 0.1px;z-index: 99999; display: block;}
.ui-resizable-disabled .ui-resizable-handle, .ui-resizable-autohide .ui-resizable-handle { display: none; }
.ui-resizable-se { cursor: se-resize; width: 12px; height: 12px; right: 1px; bottom: 1px; }


<|MERGE_RESOLUTION|>--- conflicted
+++ resolved
@@ -146,23 +146,7 @@
 .group .expander {
 }
 
-
-// -----------------------------------------------------
-// Other
-// -----------------------------------------------------
-
-
-
-.active{
-  -moz-box-shadow: 5px 5px 4px rgba(0,0,0,.5);
-}
-
-.willGroup{
-  border: 1px inset rgba(255,0,0,1);
-  -moz-box-shadow: 0px 0px 10px rgba(255,0,0,1);
-}
-
-<<<<<<< HEAD
+/*
 .group {
   cursor: move;
   overflow: hidden;
@@ -173,9 +157,23 @@
   background-color: white;
   -moz-box-shadow: inset 2px 2px 12px rgba(0,0,0,.15);        
 }
-
-=======
->>>>>>> 5acfbb90
+*/
+
+// -----------------------------------------------------
+// Other
+// -----------------------------------------------------
+
+
+
+.active{
+  -moz-box-shadow: 5px 5px 4px rgba(0,0,0,.5);
+}
+
+.willGroup{
+  border: 1px inset rgba(255,0,0,1);
+  -moz-box-shadow: 0px 0px 10px rgba(255,0,0,1);
+}
+
 .titlebar{
   border: 1px solid #ccc;
   font-size: 12px;
