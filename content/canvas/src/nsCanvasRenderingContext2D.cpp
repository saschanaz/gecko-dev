--- conflicted
+++ resolved
@@ -116,7 +116,8 @@
 
 #include "CanvasUtils.h"
 
-<<<<<<< HEAD
+#include "nsIMemoryReporter.h"
+
 #ifdef MOZ_IPC
 #  include "mozilla/dom/ContentProcessParent.h"
 #  include "mozilla/ipc/PDocumentRendererParent.h"
@@ -129,9 +130,6 @@
 
 using mozilla::ipc::SharedMemory;
 #endif
-=======
-#include "nsIMemoryReporter.h"
->>>>>>> 2e898dd8
 
 using namespace mozilla;
 using namespace mozilla::layers;
@@ -193,7 +191,20 @@
 
 #undef VALIDATE
 
-<<<<<<< HEAD
+/* Memory reporter stuff */
+static nsIMemoryReporter *gCanvasMemoryReporter = nsnull;
+static PRInt64 gCanvasMemoryUsed = 0;
+
+static PRInt64 GetCanvasMemoryUsed(void *) {
+    return gCanvasMemoryUsed;
+}
+
+NS_MEMORY_REPORTER_IMPLEMENT(CanvasMemory,
+                             "content/canvas/2d_pixel_bytes",
+                             "Total memory used by 2D canvas (width * height * 4)",
+                             GetCanvasMemoryUsed,
+                             NULL)
+
 static void
 CopyContext(gfxContext* dest, gfxContext* src)
 {
@@ -214,22 +225,6 @@
 
     dest->SetAntialiasMode(src->CurrentAntialiasMode());
 }
-
-=======
-/* Memory reporter stuff */
-static nsIMemoryReporter *gCanvasMemoryReporter = nsnull;
-static PRInt64 gCanvasMemoryUsed = 0;
-
-static PRInt64 GetCanvasMemoryUsed(void *) {
-    return gCanvasMemoryUsed;
-}
-
-NS_MEMORY_REPORTER_IMPLEMENT(CanvasMemory,
-                             "content/canvas/2d_pixel_bytes",
-                             "Total memory used by 2D canvas (width * height * 4)",
-                             GetCanvasMemoryUsed,
-                             NULL)
->>>>>>> 2e898dd8
 
 /**
  ** nsCanvasGradient
@@ -405,7 +400,8 @@
                               nsIInputStream **aStream);
     NS_IMETHOD GetThebesSurface(gfxASurface **surface);
     NS_IMETHOD SetIsOpaque(PRBool isOpaque);
-<<<<<<< HEAD
+    already_AddRefed<CanvasLayer> GetCanvasLayer(LayerManager *manager);
+    void MarkContextClean();
     NS_IMETHOD SetIsShmem(PRBool isShmem);
     // this rect is in CSS pixels
     NS_IMETHOD Redraw(const gfxRect &r);
@@ -413,10 +409,6 @@
     // x, y, w, and h specify the area of |back| that is dirty.
     NS_IMETHOD Swap(mozilla::ipc::Shmem& back, PRInt32 x, PRInt32 y, 
                     PRInt32 w, PRInt32 h);
-=======
-    already_AddRefed<CanvasLayer> GetCanvasLayer(LayerManager *manager);
-    void MarkContextClean();
->>>>>>> 2e898dd8
 
     // nsISupports interface
     NS_DECL_ISUPPORTS
@@ -791,9 +783,9 @@
 }
 
 nsCanvasRenderingContext2D::nsCanvasRenderingContext2D()
-    :  mValid(PR_FALSE), mOpaque(PR_FALSE), mCanvasElement(nsnull)
-    ,  mSaveCount(0), mIsEntireFrameInvalid(PR_FALSE), mInvalidateCount(0)
-    ,  mLastStyle(STYLE_MAX), mStyleStack(20)
+    : mValid(PR_FALSE), mOpaque(PR_FALSE), mCanvasElement(nsnull),
+      mSaveCount(0), mIsEntireFrameInvalid(PR_FALSE), mInvalidateCount(0),
+      mLastStyle(STYLE_MAX), mStyleStack(20)
 #ifdef MOZ_IPC
     , mShmem(PR_FALSE)
 #endif
@@ -1059,7 +1051,6 @@
         if (surface && surface->CairoStatus() != 0)
             surface = NULL;
     }
-
     if (surface) {
         if (gCanvasMemoryReporter == nsnull) {
             gCanvasMemoryReporter = new NS_MEMORY_REPORTER_NAME(CanvasMemory);
@@ -1200,13 +1191,15 @@
            mWidth * mHeight * 4);
 
     // Notify listeners that we've finished drawing
-    nsCOMPtr<nsIContent> content = do_QueryInterface(mCanvasElement);
+    nsCOMPtr<nsIContent> content =
+      do_QueryInterface(static_cast<nsIDOMHTMLCanvasElement*>(mCanvasElement));
     nsIDocument* ownerDoc = nsnull;
     if (content)
         ownerDoc = content->GetOwnerDoc();
 
     if (ownerDoc && mCanvasElement) {
-        nsContentUtils::DispatchTrustedEvent(ownerDoc, mCanvasElement, 
+        nsContentUtils::DispatchTrustedEvent(ownerDoc,
+                                             static_cast<nsIDOMHTMLCanvasElement*>(mCanvasElement),
                                              NS_LITERAL_STRING("MozAsyncCanvasRender"),
                                              /* aCanBubble = */ PR_TRUE, 
                                              /* aCancelable = */ PR_TRUE);
